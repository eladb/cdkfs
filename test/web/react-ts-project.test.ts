--- conflicted
+++ resolved
@@ -33,7 +33,6 @@
   expect(pkg.devDependencies["web-vitals"]).toStrictEqual("7.2");
 });
 
-<<<<<<< HEAD
 test("eslint configured to support test cases", () => {
   const p = new TestReactTypeScriptProject();
 
@@ -49,14 +48,14 @@
       }),
     ],
   });
-=======
+});
+
 test("CommonJS not ESnext", () => {
   const p = new TestReactTypeScriptProject();
   const out = synthSnapshot(p);
   expect(out["tsconfig.json"]).toBeDefined();
   expect(out["tsconfig.json"].compilerOptions).toBeDefined();
   expect(out["tsconfig.json"].compilerOptions.module).toEqual("commonjs");
->>>>>>> 65b13122
 });
 
 class TestReactTypeScriptProject extends ReactTypeScriptProject {
