--- conflicted
+++ resolved
@@ -1,10 +1,5 @@
-import { writeFileSync } from "fs";
+import { mkdirSync, writeFileSync } from "fs";
 import { join } from "path";
-<<<<<<< HEAD
-import { writeFileSync } from "fs-extra";
-import * as fs from "fs-extra";
-=======
->>>>>>> 53ac035f
 import { directorySnapshot, execProjenCLI, mkdtemp } from "./util";
 import { Project } from "../src/project";
 
@@ -96,7 +91,7 @@
   const dir = mkdtemp();
 
   const projen = join(dir, ".projen");
-  fs.mkdirSync(projen);
+  mkdirSync(projen);
 
   const t = () => {
     execProjenCLI(dir, ["build"]);
