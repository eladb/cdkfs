--- conflicted
+++ resolved
@@ -1,9 +1,6 @@
-<<<<<<< HEAD
-import { StandardProject, Testing } from "../../src";
-=======
 import { ProjectOption } from "../../lib/inventory";
 import { generateJavaOptionNames } from "../../lib/java";
->>>>>>> a876999d
+import { StandardProject, Testing } from "../../src";
 import { Pom } from "../../src/java";
 import { Projenrc, getJavaImport } from "../../src/java/projenrc";
 import { renderProjenInitOptions } from "../../src/javascript/render-options";
