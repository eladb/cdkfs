import { python } from "../../src";
import { synthSnapshot } from "../util";

test("defaults", () => {
  const p = new TestPythonProject();
  expect(synthSnapshot(p)).toMatchSnapshot();
});

test("dependencies", () => {
  const p = new TestPythonProject();
  p.addDependency("Django@3.1.5");
  p.addDependency("aws-cdk.core@*");
  p.addDevDependency("hypothesis@^6.0.3");
  expect(synthSnapshot(p)).toMatchSnapshot();
});

test("dependencies via ctor", () => {
  const p = new TestPythonProject({
    deps: ["Django@3.1.5", "aws-cdk.core"],
    devDeps: ["hypothesis@^6.0.3"],
  });
  expect(synthSnapshot(p)).toMatchSnapshot();
});

test("no pytest", () => {
  const p = new TestPythonProject({
    pytest: false,
  });

  expect(synthSnapshot(p)).toMatchSnapshot();
});

test("pytest maxfailures", () => {
  const p = new TestPythonProject({
    pytestOptions: {
      maxFailures: 3,
    },
  });

  expect(
    synthSnapshot(p)[".projen/tasks.json"].tasks.test.steps[0].exec
  ).toContain("--maxfail=3");
});

<<<<<<< HEAD
class TestPythonProject extends python.PythonProject {
  constructor(options: Partial<python.PythonProjectOptions> = {}) {
=======
test("cannot specify multiple projenrc types", () => {
  expect(
    () =>
      new TestPythonProject({
        projenrcPython: true,
        projenrcJs: true,
      })
  ).toThrow(
    /Only one of projenrcPython, projenrcJs, and projenrcJson can be selected./
  );
});

class TestPythonProject extends PythonProject {
  constructor(options: Partial<PythonProjectOptions> = {}) {
>>>>>>> fe90fd80
    super({
      ...options,
      clobber: false,
      name: "test-python-project",
      moduleName: "test_python_project",
      authorName: "First Last",
      authorEmail: "email@example.com",
      version: "0.1.0",
    });
  }
}<|MERGE_RESOLUTION|>--- conflicted
+++ resolved
@@ -1,4 +1,4 @@
-import { python } from "../../src";
+import { PythonProject, PythonProjectOptions } from "../../src/python";
 import { synthSnapshot } from "../util";
 
 test("defaults", () => {
@@ -42,10 +42,6 @@
   ).toContain("--maxfail=3");
 });
 
-<<<<<<< HEAD
-class TestPythonProject extends python.PythonProject {
-  constructor(options: Partial<python.PythonProjectOptions> = {}) {
-=======
 test("cannot specify multiple projenrc types", () => {
   expect(
     () =>
@@ -60,7 +56,6 @@
 
 class TestPythonProject extends PythonProject {
   constructor(options: Partial<PythonProjectOptions> = {}) {
->>>>>>> fe90fd80
     super({
       ...options,
       clobber: false,
