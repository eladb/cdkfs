--- conflicted
+++ resolved
@@ -1,12 +1,7 @@
 import { StandardProject, Testing } from "../../src";
 import { renderProjenInitOptions } from "../../src/javascript/render-options";
 import { ProjectType } from "../../src/project";
-<<<<<<< HEAD
-import { Projenrc } from "../../src/python/projenrc";
-=======
 import { Projenrc, resolvePythonImportName } from "../../src/python/projenrc";
-import { synthSnapshot, TestProject } from "../util";
->>>>>>> a876999d
 
 test("projenrc.py support", () => {
   // GIVEN
@@ -53,10 +48,7 @@
   new Projenrc(project);
 
   // THEN
-<<<<<<< HEAD
   expect(Testing.synth(project)[".projenrc.py"]).toMatchSnapshot();
-=======
-  expect(synthSnapshot(project)[".projenrc.py"]).toMatchSnapshot();
 });
 
 test("ensure python import is correctly resolved when python module exists", () => {
@@ -96,5 +88,4 @@
 
   // THEN
   expect(resolvedImportName).toEqual(jsiiFqn);
->>>>>>> a876999d
 });