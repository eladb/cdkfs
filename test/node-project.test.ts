import * as yaml from "yaml";
import { PROJEN_MARKER } from "../src/common";
import { DependencyType } from "../src/dependencies";
import { JobPermission } from "../src/github/workflows-model";
import {
  NodeProject,
  NodeProjectOptions,
  NodePackage,
  NpmAccess,
} from "../src/javascript";
import { JsonFile } from "../src/json";
import * as logging from "../src/logging";
import { Project } from "../src/project";
import { SampleFile } from "../src/sample-file";
import { TaskRuntime } from "../src/task-runtime";
import { synthSnapshot, TestProject } from "./util";

logging.disable();

test("license file is added by default", () => {
  // WHEN
  const project = new TestNodeProject();

  // THEN
  expect(synthSnapshot(project).LICENSE).toContain("Apache License");
});

test("license file is not added if licensed is false", () => {
  // WHEN
  const project = new TestNodeProject({
    licensed: false,
  });

  // THEN
  const snapshot = synthSnapshot(project);
  expect(snapshot.LICENSE).toBeUndefined();
  expect(snapshot[".gitignore"]).not.toContain("LICENSE");
  expect(snapshot["package.json"].license).toEqual("UNLICENSED");
});

describe("deps", () => {
  test("runtime deps", () => {
    // GIVEN
    const project = new TestNodeProject({
      deps: ["aaa@^1.2.3", "bbb@~4.5.6"],
    });

    // WHEN
    project.addDeps("ccc");
    project.deps.addDependency("ddd", DependencyType.RUNTIME);

    // THEN
    const pkgjson = packageJson(project);
    expect(pkgjson.dependencies).toStrictEqual({
      aaa: "^1.2.3",
      bbb: "~4.5.6",
      ccc: "*",
      ddd: "*",
    });
    expect(pkgjson.peerDependencies).toBeUndefined();
  });

  test("dev dependencies", () => {
    // GIVEN
    const project = new TestNodeProject({
      devDeps: ["aaa@^1.2.3", "bbb@~4.5.6"],
    });

    // WHEN
    project.addDevDeps("ccc");
    project.deps.addDependency("ddd", DependencyType.TEST);
    project.deps.addDependency("eee@^1", DependencyType.DEVENV);
    project.deps.addDependency("fff@^2", DependencyType.BUILD);

    // THEN
    const pkgjson = packageJson(project);
    expect(pkgjson.devDependencies.aaa).toStrictEqual("^1.2.3");
    expect(pkgjson.devDependencies.bbb).toStrictEqual("~4.5.6");
    expect(pkgjson.devDependencies.ccc).toStrictEqual("*");
    expect(pkgjson.devDependencies.ddd).toStrictEqual("*");
    expect(pkgjson.devDependencies.eee).toStrictEqual("^1");
    expect(pkgjson.devDependencies.fff).toStrictEqual("^2");
    expect(pkgjson.peerDependencies).toBeUndefined();
    expect(pkgjson.dependencieds).toBeUndefined();
  });

  test("peerDependencies", () => {
    // GIVEN
    const project = new TestNodeProject({
      peerDeps: ["aaa@^1.2.3", "bbb@~4.5.6"],
    });

    // WHEN
    project.addPeerDeps("ccc");
    project.deps.addDependency("ddd", DependencyType.PEER);

    // THEN
    const pkgjson = packageJson(project);
    expect(pkgjson.peerDependencies).toStrictEqual({
      aaa: "^1.2.3",
      bbb: "~4.5.6",
      ccc: "*",
      ddd: "*",
    });

    // devDependencies are added with pinned versions
    expect(pkgjson.devDependencies.aaa).toStrictEqual("1.2.3");
    expect(pkgjson.devDependencies.bbb).toStrictEqual("4.5.6");
    expect(pkgjson.devDependencies.ccc).toStrictEqual("*");
    expect(pkgjson.devDependencies.ddd).toStrictEqual("*");
    expect(pkgjson.dependencieds).toBeUndefined();
  });

  test("peerDependencies without pinnedDevDep", () => {
    // GIVEN
    const project = new TestNodeProject({
      peerDependencyOptions: {
        pinnedDevDependency: false,
      },
      peerDeps: ["aaa@^1.2.3", "bbb@~4.5.6"],
    });

    // WHEN
    project.addPeerDeps("ccc");
    project.deps.addDependency("ddd", DependencyType.PEER);

    // THEN
    const pkgjson = packageJson(project);
    expect(pkgjson.peerDependencies).toStrictEqual({
      aaa: "^1.2.3",
      bbb: "~4.5.6",
      ccc: "*",
      ddd: "*",
    });

    // sanitize
    [
      "npm-check-updates",
      "jest",
      "jest-junit",
      "projen",
      "standard-version",
    ].forEach((d) => delete pkgjson.devDependencies[d]);

    expect(pkgjson.devDependencies).toStrictEqual({});
    expect(pkgjson.dependencieds).toBeUndefined();
  });

  test("devDeps are only added for peerDeps if a runtime dep does not already exist", () => {
    // GIVEN
    const project = new TestNodeProject();

    // WHEN
    project.addPeerDeps("ccc@^2");
    project.addDeps("ccc@^2.3.3");

    // THEN
    const pkgjson = packageJson(project);

    // sanitize
    [
      "npm-check-updates",
      "jest",
      "jest-junit",
      "projen",
      "standard-version",
    ].forEach((d) => delete pkgjson.devDependencies[d]);

    expect(pkgjson.peerDependencies).toStrictEqual({ ccc: "^2" });
    expect(pkgjson.dependencies).toStrictEqual({ ccc: "^2.3.3" });
    expect(pkgjson.devDependencies).toStrictEqual({});
  });

  test("bundled deps are automatically added as normal deps", () => {
    // GIVEN
    const project = new TestNodeProject({
      bundledDeps: ["hey@2.1.1"],
    });

    // WHEN
    project.addBundledDeps("foo@^1.2.3");
    project.deps.addDependency("bar@~1.0.0", DependencyType.BUNDLED);

    // THEN
    const pkgjson = packageJson(project);
    expect(pkgjson.dependencies).toStrictEqual({
      hey: "2.1.1",
      foo: "^1.2.3",
      bar: "~1.0.0",
    });
    expect(pkgjson.bundledDependencies).toStrictEqual(["bar", "foo", "hey"]);
  });
});

test("throw when 'autoApproveProjenUpgrades' is used with 'projenUpgradeAutoMerge'", () => {
  expect(() => {
    new TestNodeProject({
      autoApproveProjenUpgrades: true,
      projenUpgradeAutoMerge: true,
    });
  }).toThrow(
    "'projenUpgradeAutoMerge' cannot be configured together with 'autoApproveProjenUpgrades'"
  );
});

describe("deps upgrade", () => {
  test("throws when trying to auto approve projen but auto approve is not defined", () => {
    const message =
      "Automatic approval of projen upgrades requires configuring `autoApproveOptions`";
    expect(() => {
      new TestNodeProject({ autoApproveProjenUpgrades: true });
    }).toThrow(message);
    expect(() => {
      new TestNodeProject({ projenUpgradeAutoMerge: true });
    }).toThrow(message);
  });

  test("throws when trying to auto approve deps but auto approve is not defined", () => {
    expect(() => {
      new TestNodeProject({ autoApproveUpgrades: true });
    }).toThrow(
      "Automatic approval of dependencies upgrades requires configuring `autoApproveOptions`"
    );
  });

  test("workflow can be auto approved", () => {
    const project = new TestNodeProject({
      autoApproveOptions: {
        allowedUsernames: ["dummy"],
        secret: "dummy",
      },
      autoApproveUpgrades: true,
    });

    const snapshot = yaml.parse(
      synthSnapshot(project)[".github/workflows/upgrade-main.yml"]
    );
    expect(snapshot.jobs.pr.steps[4].with.labels).toStrictEqual(
      project.autoApprove?.label
    );
  });

  test("commit can be signed", () => {
    const project = new TestNodeProject({
      depsUpgradeOptions: {
        signoff: true,
      },
    });

    const snapshot = yaml.parse(
      synthSnapshot(project)[".github/workflows/upgrade-main.yml"]
    );
    expect(snapshot.jobs.pr).toMatchSnapshot();
  });

  test("dependabot can be auto approved", () => {
    const project = new TestNodeProject({
      dependabot: true,
      autoApproveOptions: {
        allowedUsernames: ["dummy"],
        secret: "dummy",
      },
      autoApproveUpgrades: true,
    });

    const snapshot = yaml.parse(
      synthSnapshot(project)[".github/dependabot.yml"]
    );
    expect(snapshot.updates[0].labels).toStrictEqual(["auto-approve"]);
  });

  test("default - with projen secret", () => {
    const project = new TestNodeProject({
      projenUpgradeSecret: "PROJEN_GITHUB_TOKEN",
    });
    const snapshot = synthSnapshot(project);
    expect(snapshot[".github/workflows/upgrade-main.yml"]).toBeDefined();
    expect(
      snapshot[".github/workflows/upgrade-projen-main.yml"]
    ).toBeUndefined();

    // make sure yarn upgrade all deps, including projen.
    const tasks = snapshot[TaskRuntime.MANIFEST_FILE].tasks;
    expect(tasks.upgrade.steps[6].exec).toStrictEqual("yarn upgrade");
  });

  test("dependabot - with projen secret", () => {
    const project = new TestNodeProject({
      dependabot: true,
      projenUpgradeSecret: "PROJEN_GITHUB_TOKEN",
    });
    const snapshot = synthSnapshot(project);
    expect(snapshot[".github/dependabot.yml"]).toBeDefined();
    expect(snapshot[".github/workflows/upgrade-projen-main.yml"]).toBeDefined();
  });

  test("github actions - with projen secret", () => {
    const project = new TestNodeProject({
      projenUpgradeSecret: "PROJEN_GITHUB_TOKEN",
    });
    const snapshot = synthSnapshot(project);
    expect(snapshot[".github/workflows/upgrade-main.yml"]).toBeDefined();
    expect(
      snapshot[".github/workflows/upgrade-projen-main.yml"]
    ).toBeUndefined();
  });

  test("throws when dependabot is configued with depsUpgrade", () => {
    expect(() => {
      new TestNodeProject({ dependabot: true, depsUpgrade: true });
    }).toThrow("'dependabot' cannot be configured together with 'depsUpgrade'");
  });

  test("can specity nested config withtout loosing default values", () => {
    const project = new TestNodeProject({
      autoApproveUpgrades: true,
      autoApproveOptions: {
        label: "auto-approve",
        secret: "GITHUB_TOKEN",
      },
      depsUpgradeOptions: {
        workflowOptions: {
          secret: "PROJEN_SECRET",
        },
      },
    });
    const snapshot = synthSnapshot(project);
    const upgrade = yaml.parse(snapshot[".github/workflows/upgrade-main.yml"]);

    // we expect the default auto-approve label to be applied
    expect(upgrade.jobs.pr.steps[4].with.labels).toEqual("auto-approve");
  });

  test("git identity of the upgrade workflow is customizable", () => {
    const project = new TestNodeProject({
      workflowGitIdentity: {
        name: "hey",
        email: "there@foo.com",
      },
    });

    const snapshot = synthSnapshot(project);
    const upgrade = yaml.parse(snapshot[".github/workflows/upgrade-main.yml"]);

    // we expect the default auto-approve label to be applied
    expect(upgrade.jobs.pr.steps[3]).toStrictEqual({
      name: "Set git identity",
      run: [
        'git config user.name "hey"',
        'git config user.email "there@foo.com"',
      ].join("\n"),
    });
  });
});

describe("npm publishing options", () => {
  test("defaults", () => {
    // GIVEN
    const project = new TestProject();

    // WHEN
    const npm = new NodePackage(project, {
      packageName: "my-package",
    });

    // THEN
    expect(npm.npmAccess).toStrictEqual(NpmAccess.PUBLIC);
    expect(npm.npmRegistry).toStrictEqual("registry.npmjs.org");
    expect(npm.npmRegistryUrl).toStrictEqual("https://registry.npmjs.org/");
    expect(npm.npmTokenSecret).toStrictEqual("NPM_TOKEN");

    // since these are all defaults, publishConfig is not defined.
    expect(
      synthSnapshot(project)["package.json"].publishConfig
    ).toBeUndefined();
  });

  test("scoped packages default to RESTRICTED access", () => {
    // GIVEN
    const project = new TestProject();

    // WHEN
    const npm = new NodePackage(project, {
      packageName: "scoped@my-package",
    });

    // THEN
    expect(npm.npmAccess).toStrictEqual(NpmAccess.RESTRICTED);

    // since these are all defaults, publishConfig is not defined.
    expect(packageJson(project).publishConfig).toBeUndefined();
  });

  test("non-scoped package cannot be RESTRICTED", () => {
    // GIVEN
    const project = new TestProject();

    // THEN
    expect(
      () =>
        new NodePackage(project, {
          packageName: "my-package",
          npmAccess: NpmAccess.RESTRICTED,
        })
    ).toThrow(/"npmAccess" cannot be RESTRICTED for non-scoped npm package/);
  });

  test("custom settings", () => {
    // GIVEN
    const project = new TestProject();

    // WHEN
    const npm = new NodePackage(project, {
      packageName: "scoped@my-package",
      npmRegistryUrl: "https://foo.bar",
      npmAccess: NpmAccess.PUBLIC,
      npmTokenSecret: "GITHUB_TOKEN",
    });

    // THEN
    expect(npm.npmRegistry).toStrictEqual("foo.bar");
    expect(npm.npmRegistryUrl).toStrictEqual("https://foo.bar/");
    expect(npm.npmAccess).toStrictEqual(NpmAccess.PUBLIC);
    expect(npm.npmTokenSecret).toStrictEqual("GITHUB_TOKEN");
    expect(packageJson(project).publishConfig).toStrictEqual({
      access: "public",
      registry: "https://foo.bar/",
    });
  });

  test("registry with path", () => {
    // GIVEN
    const project = new TestProject();

    // WHEN
    const npm = new NodePackage(project, {
      npmRegistryUrl: "https://foo.bar/path/",
    });

    // THEN
    expect(npm.npmRegistry).toStrictEqual("foo.bar/path/");
    expect(npm.npmRegistryUrl).toStrictEqual("https://foo.bar/path/");
    expect(packageJson(project).publishConfig).toStrictEqual({
      registry: "https://foo.bar/path/",
    });
  });

  test("AWS CodeArtifact registry", () => {
    // GIVEN
    const project = new TestProject();

    // WHEN
    const npm = new NodePackage(project, {
      npmRegistryUrl:
        "https://my-domain-111122223333.d.codeartifact.us-west-2.amazonaws.com/npm/my_repo/",
    });

    // THEN
    expect(npm.npmRegistry).toStrictEqual(
      "my-domain-111122223333.d.codeartifact.us-west-2.amazonaws.com/npm/my_repo/"
    );
    expect(npm.npmRegistryUrl).toStrictEqual(
      "https://my-domain-111122223333.d.codeartifact.us-west-2.amazonaws.com/npm/my_repo/"
    );
    expect(packageJson(project).publishConfig).toStrictEqual({
      registry:
        "https://my-domain-111122223333.d.codeartifact.us-west-2.amazonaws.com/npm/my_repo/",
    });
    expect(npm.codeArtifactOptions?.accessKeyIdSecret).toStrictEqual(
      "AWS_ACCESS_KEY_ID"
    );
    expect(npm.codeArtifactOptions?.secretAccessKeySecret).toStrictEqual(
      "AWS_SECRET_ACCESS_KEY"
    );
  });

  test("AWS CodeArtifact registry custom values", () => {
    // GIVEN
    const project = new TestProject();

    // WHEN
    const npm = new NodePackage(project, {
      npmRegistryUrl:
        "https://my-domain-111122223333.d.codeartifact.us-west-2.amazonaws.com/npm/my_repo/",
      codeArtifactOptions: {
        accessKeyIdSecret: "OTHER_AWS_ACCESS_KEY_ID",
        secretAccessKeySecret: "OTHER_AWS_SECRET_ACCESS_KEY",
      },
    });

    // THEN
    expect(npm.codeArtifactOptions?.accessKeyIdSecret).toStrictEqual(
      "OTHER_AWS_ACCESS_KEY_ID"
    );
    expect(npm.codeArtifactOptions?.secretAccessKeySecret).toStrictEqual(
      "OTHER_AWS_SECRET_ACCESS_KEY"
    );
  });

  test("throw when 'npmTokenSecret' is used with AWS CodeArtifact", () => {
    // GIVEN
    const project = new TestProject();

    // THEN
    expect(() => {
      new NodePackage(project, {
        npmRegistryUrl:
          "https://my-domain-111122223333.d.codeartifact.us-west-2.amazonaws.com/npm/my_repo/",
        npmTokenSecret: "INVALID_VALUE",
      });
    }).toThrow(
      '"npmTokenSecret" must not be specified when publishing AWS CodeArtifact.'
    );
  });

  test("throw when 'codeArtifactOptions.accessKeyIdSecret' or 'codeArtifactOptions.secretAccessKeySecret' is used without AWS CodeArtifact", () => {
    // GIVEN
    const project = new TestProject();

    // THEN
    expect(() => {
      new NodePackage(project, {
        codeArtifactOptions: {
          accessKeyIdSecret: "INVALID_AWS_ACCESS_KEY_ID",
        },
      });
    }).toThrow(
      "codeArtifactOptions must only be specified when publishing AWS CodeArtifact."
    );
    expect(() => {
      new NodePackage(project, {
        codeArtifactOptions: {
          secretAccessKeySecret: "INVALID_AWS_SECRET_ACCESS_KEY",
        },
      });
    }).toThrow(
      "codeArtifactOptions must only be specified when publishing AWS CodeArtifact."
    );
  });

  test("AWS CodeArtifact registry role to assume", () => {
    // GIVEN
    const project = new TestProject();
    const roleArn = "role-arn";

    // WHEN
    const npm = new NodePackage(project, {
      npmRegistryUrl:
        "https://my-domain-111122223333.d.codeartifact.us-west-2.amazonaws.com/npm/my_repo/",
      codeArtifactOptions: {
        roleToAssume: roleArn,
      },
    });

    // THEN
    expect(npm.codeArtifactOptions?.roleToAssume).toStrictEqual(roleArn);
  });

  test("deprecated npmRegistry can be used instead of npmRegistryUrl and then https:// is assumed", () => {
    // GIVEN
    const project = new TestProject();

    // WHEN
    const npm = new NodePackage(project, {
      packageName: "scoped@my-package",
      npmRegistry: "foo.bar.com",
    });

    // THEN
    expect(npm.npmRegistry).toStrictEqual("foo.bar.com");
    expect(npm.npmRegistryUrl).toStrictEqual("https://foo.bar.com/");
    expect(packageJson(project).publishConfig).toStrictEqual({
      registry: "https://foo.bar.com/",
    });
  });
});

test("extend github release workflow", () => {
  const project = new TestNodeProject();

  project.release?.addJobs({
    publish_docker_hub: {
      permissions: {
        contents: JobPermission.READ,
      },
      runsOn: ["ubuntu-latest"],
      env: {
        CI: "true",
      },
      steps: [
        {
          name: "Check out the repo",
          uses: "actions/checkout@v2",
        },
        {
          name: "Push to Docker Hub",
          uses: "docker/build-push-action@v1",
          with: {
            username: "${{ secrets.DOCKER_USERNAME }}",
            password: "${{ secrets.DOCKER_PASSWORD }}",
            repository: "projen/projen-docker",
            tag_with_ref: "true",
          },
        },
      ],
    },
  });

  const workflow = synthSnapshot(project)[".github/workflows/release.yml"];
  expect(workflow).toContain(
    "publish_docker_hub:\n    runs-on: ubuntu-latest\n"
  );
  expect(workflow).toContain(
    "username: ${{ secrets.DOCKER_USERNAME }}\n          password: ${{ secrets.DOCKER_PASSWORD }}"
  );
});

describe("scripts", () => {
  test("addTask and setScript", () => {
    const p = new TestNodeProject();
    p.addTask("chortle", { exec: 'echo "frabjous day!"' });
    p.setScript("slithy-toves", "gyre && gimble");
    const pkg = packageJson(p);
    expect(pkg.scripts).toHaveProperty("chortle");
    expect(pkg.scripts).toHaveProperty("slithy-toves");
  });

  test("removeScript will remove tasks and scripts", () => {
    const p = new TestNodeProject();

    p.addTask("chortle", { exec: 'echo "frabjous day!"' });
    p.setScript("slithy-toves", "gyre && gimble");
    p.removeScript("chortle");
    p.removeScript("slithy-toves");
    const pkg = packageJson(p);
    expect(pkg.scripts).not.toHaveProperty("chortle");
    expect(pkg.scripts).not.toHaveProperty("slithy-toves");
  });
});

test("mutableBuild will push changes to PR branches", () => {
  // WHEN
  const project = new TestNodeProject({
    mutableBuild: true,
  });

  // THEN
  const workflowYaml = synthSnapshot(project)[".github/workflows/build.yml"];
  const workflow = yaml.parse(workflowYaml);
  expect(workflow.jobs.build.steps).toMatchSnapshot();
  expect(Object.keys(workflow.jobs)).toContain("self-mutation");
  expect(workflow.jobs["self-mutation"].steps).toMatchSnapshot();
});

test("disabling mutableBuild will skip pushing changes to PR branches", () => {
  // WHEN
  const project = new TestNodeProject({
    mutableBuild: false,
  });

  // THEN
  const workflowYaml = synthSnapshot(project)[".github/workflows/build.yml"];
  const workflow = yaml.parse(workflowYaml);
  expect(workflow.jobs.build.steps).toMatchSnapshot();
  expect(Object.keys(workflow.jobs)).not.toContain("self-mutation");
});

test("projen synth is only executed for subprojects", () => {
  // GIVEN
  const root = new TestNodeProject();

  // WHEN
  new TestNodeProject({ parent: root, outdir: "child" });

  // THEN
  const snapshot = synthSnapshot(root);
  const rootBuildTask = snapshot[".projen/tasks.json"].tasks.build;
  const childBuildTask = snapshot["child/.projen/tasks.json"].tasks.build;
  expect(rootBuildTask).toStrictEqual({
    description: "Full release build",
    name: "build",
    steps: [
      { spawn: "default" },
      { spawn: "pre-compile" },
      { spawn: "compile" },
      { spawn: "post-compile" },
      { spawn: "test" },
      { spawn: "package" },
    ],
  });
  expect(childBuildTask).toStrictEqual({
    description: "Full release build",
    name: "build",
    steps: [
      { spawn: "pre-compile" },
      { spawn: "compile" },
      { spawn: "post-compile" },
      { spawn: "test" },
      { spawn: "package" },
    ],
  });
});

test("enabling dependabot does not overturn mergify: false", () => {
  // WHEN
  const project = new TestNodeProject({
    dependabot: true,
    mergify: false,
  });

  // THEN
  const snapshot = synthSnapshot(project);
  // Note: brackets important, they prevent "." in filenames to be interpreted
  //       as JSON object path delimiters.
  expect(snapshot).not.toHaveProperty([".mergify.yml"]);
  expect(snapshot).toHaveProperty([".github/dependabot.yml"]);
});

test("github: false disables github integration", () => {
  // WHEN
  const project = new TestNodeProject({
    github: false,
    autoApproveUpgrades: true,
    autoApproveOptions: {},
  });

  // THEN
  const output = synthSnapshot(project);
  expect(
    Object.keys(output).filter((p) => p.startsWith(".github/"))
  ).toStrictEqual([]);
});

test("githubOptions.workflows:false disables github workflows but not github integration", () => {
  // WHEN
  const project = new TestNodeProject({
    githubOptions: {
      workflows: false,
    },
  });

  // THEN
  const output = synthSnapshot(project);
  expect(
    Object.keys(output).filter((p) => p.startsWith(".github/"))
  ).toStrictEqual([".github/pull_request_template.md"]);
});

test("using GitHub npm registry will default npm secret to GITHUB_TOKEN", () => {
  // GIVEN
  const project = new TestNodeProject({
    npmRegistryUrl: "https://npm.pkg.github.com",
  });

  // THEN
  const output = synthSnapshot(project);
  expect(output[".github/workflows/release.yml"]).not.toMatch("NPM_TOKEN");
});

function packageJson(project: Project) {
  return synthSnapshot(project)["package.json"];
}

test("workflowGitIdentity can be used to customize the git identity used in build workflows", () => {
  // GIVEN
  const project = new TestNodeProject({
    workflowGitIdentity: {
      name: "heya",
      email: "there@z.com",
    },
  });

  // THEN
  const output = synthSnapshot(project);
  const buildWorkflow = yaml.parse(output[".github/workflows/build.yml"]);
  expect(buildWorkflow.jobs["self-mutation"].steps[3]).toStrictEqual({
    name: "Set git identity",
    run: [
      'git config user.name "heya"',
      'git config user.email "there@z.com"',
    ].join("\n"),
  });
});

describe("workflowRunsOn", () => {
  test("default to ubuntu-latest", () => {
    // WHEN
    const project = new TestNodeProject();

    // THEN
    const output = synthSnapshot(project);
    const buildWorkflow = yaml.parse(output[".github/workflows/build.yml"]);
    expect(buildWorkflow.jobs.build["runs-on"]).toEqual("ubuntu-latest");
    expect(buildWorkflow.jobs["self-mutation"]["runs-on"]).toEqual(
      "ubuntu-latest"
    );
  });

  test("use github runner specified in workflowRunsOn", () => {
    // WHEN
    const project = new TestNodeProject({
      workflowRunsOn: ["self-hosted"],
    });

    // THEN
    const output = synthSnapshot(project);
    const buildWorkflow = yaml.parse(output[".github/workflows/build.yml"]);
    expect(buildWorkflow.jobs.build["runs-on"]).toEqual("self-hosted");
    expect(buildWorkflow.jobs["self-mutation"]["runs-on"]).toEqual(
      "self-hosted"
    );
  });
});

<<<<<<< HEAD
test("node project can be ejected", () => {
  // GIVEN
  // equivalent to running "eject" task - needs to be enabled at construction time
  process.env.PROJEN_EJECTING = "true";

  // WHEN
  const p = new TestNodeProject();
  p.deps.addDependency("test", DependencyType.BUILD);
  new JsonFile(p, "foo/bar.json", { obj: { hello: "world!" } });
  new SampleFile(p, "sample.txt", {
    contents: "the file",
  });

  // THEN
  const outdir = synthSnapshot(p);
  expect(outdir["package.json"]).toMatchSnapshot();
  expect(outdir["package.json"]).not.toContain(PROJEN_MARKER);
  expect(outdir["package.json"]["//"]).toBeUndefined();
  expect(outdir["package.json"].scripts.eject).toBeUndefined();
  expect(outdir["package.json"].scripts.default).toBeUndefined();
  expect(outdir["package.json"].devDependencies.projen).toBeUndefined();
  expect(outdir["scripts/run-task"]).toBeDefined();
  expect(outdir["foo/bar.json"]).not.toContain(PROJEN_MARKER);
  expect(outdir["sample.txt"]).not.toContain(PROJEN_MARKER);
  expect(outdir[".projenrc.js"]).toBeUndefined();
  expect(outdir[".projen/deps.json"]).toBeUndefined();
  expect(outdir[".projen/files.json"]).toBeUndefined();
=======
test("post-upgrade workflow", () => {
  // GIVEN
  const project = new TestNodeProject();

  // THEN
  const snapshot = synthSnapshot(project);
  const tasks = snapshot[Tasks.MANIFEST_FILE].tasks;
  expect(tasks.upgrade.steps[tasks.upgrade.steps.length - 1]).toStrictEqual({
    spawn: "post-upgrade",
  });
>>>>>>> 20040e35
});

class TestNodeProject extends NodeProject {
  constructor(options: Partial<NodeProjectOptions> = {}) {
    super({
      name: "test-node-project",
      defaultReleaseBranch: "main",
      ...options,
    });
  }
}<|MERGE_RESOLUTION|>--- conflicted
+++ resolved
@@ -812,7 +812,18 @@
   });
 });
 
-<<<<<<< HEAD
+test("post-upgrade workflow", () => {
+  // GIVEN
+  const project = new TestNodeProject();
+
+  // THEN
+  const snapshot = synthSnapshot(project);
+  const tasks = snapshot[TaskRuntime.MANIFEST_FILE].tasks;
+  expect(tasks.upgrade.steps[tasks.upgrade.steps.length - 1]).toStrictEqual({
+    spawn: "post-upgrade",
+  });
+});
+
 test("node project can be ejected", () => {
   // GIVEN
   // equivalent to running "eject" task - needs to be enabled at construction time
@@ -840,18 +851,6 @@
   expect(outdir[".projenrc.js"]).toBeUndefined();
   expect(outdir[".projen/deps.json"]).toBeUndefined();
   expect(outdir[".projen/files.json"]).toBeUndefined();
-=======
-test("post-upgrade workflow", () => {
-  // GIVEN
-  const project = new TestNodeProject();
-
-  // THEN
-  const snapshot = synthSnapshot(project);
-  const tasks = snapshot[Tasks.MANIFEST_FILE].tasks;
-  expect(tasks.upgrade.steps[tasks.upgrade.steps.length - 1]).toStrictEqual({
-    spawn: "post-upgrade",
-  });
->>>>>>> 20040e35
 });
 
 class TestNodeProject extends NodeProject {
