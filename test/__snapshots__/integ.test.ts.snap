--- conflicted
+++ resolved
@@ -304,16 +304,11 @@
         if: always()
         with:
           name: build-artifact
-<<<<<<< HEAD
-          path: dist
-  trigger-rebuild:
-=======
           path: |-
             .
             !.git
             !node_modules
   update-status:
->>>>>>> 39464599
     needs:
       - build
       - package-js
