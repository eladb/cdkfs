// Jest Snapshot v1, https://goo.gl/fbAQLP

exports[`projen new awscdk-app-ts 1`] = `
"const { AwsCdkTypeScriptApp } = require('projen');

const project = new AwsCdkTypeScriptApp({
  cdkVersion: \\"1.63.0\\",
  name: \\"my-project\\",

  /* AwsCdkTypeScriptAppOptions */
  // appEntrypoint: \\"main.ts\\",                                                 /* The CDK app's entrypoint (relative to the source directory, which is \\"src\\" by default). */
  // cdkDependencies: undefined,                                               /* Which AWS CDK modules (those that start with \\"@aws-cdk/\\") this app uses. */
  // cdkVersionPinning: false,                                                 /* Use pinned version instead of caret version for CDK. */
  // context: undefined,                                                       /* Additional context to include in \`cdk.json\`. */
  // requireApproval: CdkApprovalLevel.BROADENING,                             /* To protect you against unintended changes that affect your security posture, the AWS CDK Toolkit prompts you to approve security-related changes before deploying them. */

  /* NodeProjectCommonOptions */
  // allowLibraryDependencies: true,                                           /* Allow the project to include \`peerDependencies\` and \`bundledDependencies\`. */
  // antitamper: true,                                                         /* Checks that after build there are no modified files on git. */
  // autoDetectBin: true,                                                      /* Automatically add all executables under the \`bin\` directory to your \`package.json\` file under the \`bin\` section. */
  // bin: undefined,                                                           /* Binary programs vended with your module. */
  // buildWorkflow: true,                                                      /* Define a GitHub workflow for building PRs. */
  // bundledDeps: undefined,                                                   /* List of dependencies to bundle into this module. */
  // codeCov: false,                                                           /* Define a GitHub workflow step for sending code coverage metrics to https://codecov.io/ Uses codecov/codecov-action@v1 A secret is required for private repos. Configured with @codeCovTokenSecret. */
  // codeCovTokenSecret: undefined,                                            /* Define the secret name for a specified https://codecov.io/ token A secret is required to send coverage for private repositories. */
  // copyrightOwner: undefined,                                                /* License copyright owner. */
  // copyrightPeriod: undefined,                                               /* The copyright years to put in the LICENSE file. */
  // defaultReleaseBranch: \\"master\\",                                           /* The name of the main release branch. */
  // dependabot: true,                                                         /* Include dependabot configuration. */
  // dependabotOptions: undefined,                                             /* Options for dependabot. */
  // deps: [],                                                                 /* Runtime dependencies of this module. */
  // devDeps: [],                                                              /* Build dependencies for this module. */
  // entrypoint: \\"lib/index.js\\",                                               /* Module entrypoint (\`main\` in \`package.json\`). */
  // keywords: undefined,                                                      /* Keywords to include in \`package.json\`. */
  // libdir: \\"lib\\",                                                            /* Compiler artifacts output directory. */
  // maxNodeVersion: undefined,                                                /* Minimum node.js version to require via \`engines\` (inclusive). */
  // mergify: true,                                                            /* Adds mergify configuration. */
  // mergifyAutoMergeLabel: \\"auto-merge\\",                                      /* Automatically merge PRs that build successfully and have this label. */
  // mergifyOptions: undefined,                                                /* Options for mergify. */
  // minNodeVersion: undefined,                                                /* Minimum Node.js version to require via package.json \`engines\` (inclusive). */
  // npmDistTag: \\"latest\\",                                                     /* The dist-tag to use when releasing to npm. */
  // npmignore: undefined,                                                     /* Additional entries to .npmignore. */
  // npmignoreEnabled: true,                                                   /* Defines an .npmignore file. Normally this is only needed for libraries that are packaged as tarballs. */
  // npmRegistry: \\"registry.npmjs.org\\",                                        /* The registry url to use when releasing packages. */
  // packageManager: NodePackageManager.YARN,                                  /* The Node Package Manager used to execute scripts. */
  // peerDependencyOptions: undefined,                                         /* Options for \`peerDeps\`. */
  // peerDeps: [],                                                             /* Peer dependencies for this module. */
  // projenDevDependency: true,                                                /* Indicates of \\"projen\\" should be installed as a devDependency. */
  // projenUpgradeAutoMerge: undefined,                                        /* Automatically merge projen upgrade PRs when build passes. */
  // projenUpgradeSchedule: [ \\"0 6 * * *\\" ],                                   /* Customize the projenUpgrade schedule in cron expression. */
  // projenUpgradeSecret: undefined,                                           /* Periodically submits a pull request for projen upgrades (executes \`yarn projen:upgrade\`). */
  // projenVersion: Semver.latest(),                                           /* Version of projen to install. */
  // pullRequestTemplate: true,                                                /* Include a GitHub pull request template. */
  // pullRequestTemplateContents: undefined,                                   /* The contents of the pull request template. */
  // releaseBranches: [ \\"master\\" ],                                            /* Branches which trigger a release. */
  // releaseEveryCommit: true,                                                 /* Automatically release new versions every commit to one of branches in \`releaseBranches\`. */
  // releaseSchedule: undefined,                                               /* CRON schedule to trigger new releases. */
  // releaseToNpm: false,                                                      /* Automatically release to npm when new versions are introduced. */
  // releaseWorkflow: true,                                                    /* Define a GitHub workflow for releasing from \\"master\\" when new versions are bumped. */
  // scripts: {},                                                              /* npm scripts to include. */
  // srcdir: \\"src\\",                                                            /* Typescript sources directory. */
  // start: true,                                                              /* Defines a \`yarn start\` interactive experience. */
  // startOptions: undefined,                                                  /* Options for \`yarn start\`. */
  // testdir: \\"test\\",                                                          /* Tests directory. */
  // workflowBootstrapSteps: \\"yarn install --frozen-lockfile && yarn projen\\",  /* Workflow steps to use in order to bootstrap this repo. */
  // workflowContainerImage: undefined,                                        /* Container image to use for GitHub workflows. */
  // workflowNodeVersion: undefined,                                           /* The node version to use in GitHub workflows. */

  /* NodeProjectOptions */
  // authorEmail: undefined,                                                   /* Author's e-mail. */
  // authorName: undefined,                                                    /* Author's name. */
  // authorOrganization: undefined,                                            /* Author's Organization. */
  // authorUrl: undefined,                                                     /* Author's URL / Website. */
  // description: undefined,                                                   /* The description is just a string that helps people understand the purpose of the package. */
  // gitignore: undefined,                                                     /* Additional entries to .gitignore. */
  // homepage: undefined,                                                      /* Package's Homepage / Website. */
  // jest: true,                                                               /* Setup jest unit tests. */
  // jestOptions: undefined,                                                   /* Jest options. */
  // license: undefined,                                                       /* License's SPDX identifier. */
  // repository: undefined,                                                    /* The repository is the location where the actual code for your package lives. */
  // repositoryDirectory: undefined,                                           /* If the package.json for your package is not in the root directory (for example if it is part of a monorepo), you can specify the directory in which it lives. */
  // stability: undefined,                                                     /* Package's Stability. */

  /* TypeScriptProjectOptions */
  // compileBeforeTest: undefined,                                             /* Compile the code before running tests. */
  // disableTsconfig: false,                                                   /* Do not generate a \`tsconfig.json\` file (used by jsii projects since tsconfig.json is generated by the jsii compiler). */
  // docgen: false,                                                            /* Docgen by Typedoc. */
  // docsDirectory: \\"docs\\",                                                    /* Docs directory. */
  // entrypointTypes: undefined,                                               /* The .d.ts file that includes the type declarations for this module. */
  // eslint: true,                                                             /* Setup eslint. */
<<<<<<< HEAD
=======
  // eslintOptions: undefined,                                                 /* Eslint options. */
  // jest: true,                                                               /* Setup jest unit tests. */
  // jestOptions: undefined,                                                   /* Jest options. */
>>>>>>> d7bdc1a2
  // package: true,                                                            /* Defines a \`yarn package\` command that will produce a tarball and place it under \`dist/js\`. */
  // sampleCode: true,                                                         /* Generate one-time sample in \`src/\` and \`test/\` if there are no files there. */
  // tsconfig: undefined,                                                      /* Custom TSConfig. */
  // typescriptVersion: \\"^3.9.5\\",                                              /* TypeScript version to use. */
});

project.synth();
"
`;

exports[`projen new awscdk-construct 1`] = `
"const { AwsCdkConstructLibrary } = require('projen');

const project = new AwsCdkConstructLibrary({
  authorAddress: \\"my@user.email.com\\",
  authorName: \\"My User Name\\",
  cdkVersion: \\"1.60.0\\",
  name: \\"my-project\\",
  repository: \\"git@boom.com:foo/bar.git\\",

  /* AwsCdkConstructLibraryOptions */
  // cdkAssert: true,                                                          /* Install the @aws-cdk/assert library? */
  // cdkDependencies: undefined,                                               /* Which AWS CDK modules (those that start with \\"@aws-cdk/\\") does this library require when consumed? */
  // cdkTestDependencies: undefined,                                           /* AWS CDK modules required for testing. */

  /* ConstructLibraryOptions */
  // catalog: undefined,                                                       /* Libraries will be picked up by the construct catalog when they are published to npm as jsii modules and will be published under:. */

  /* JsiiProjectOptions */
  // authorOrganization: undefined,                                            /* undefined */
  // compat: false,                                                            /* Automatically run API compatibility test against the latest version published to npm after compilation. */
  // compatIgnore: \\".compatignore\\",                                            /* Name of the ignore file for API compatibility tests. */
  // description: undefined,                                                   /* Library description. */
  // docgen: true,                                                             /* Automatically generate API.md from jsii. */
  // dotnet: undefined,                                                        /* undefined */
  // eslint: true,                                                             /* Install eslint. */
  // java: undefined,                                                          /* undefined */
  // jest: true,                                                               /* Use jest for unit tests. */
  // jestOptions: undefined,                                                   /* Jest options. */
  // jsiiVersion: undefined,                                                   /* undefined */
  // license: undefined,                                                       /* undefined */
  // python: undefined,                                                        /* undefined */
  // rootdir: \\".\\",                                                             /* undefined */
  // stability: undefined,                                                     /* undefined */

  /* NodeProjectCommonOptions */
  // allowLibraryDependencies: true,                                           /* Allow the project to include \`peerDependencies\` and \`bundledDependencies\`. */
  // antitamper: true,                                                         /* Checks that after build there are no modified files on git. */
  // autoDetectBin: true,                                                      /* Automatically add all executables under the \`bin\` directory to your \`package.json\` file under the \`bin\` section. */
  // bin: undefined,                                                           /* Binary programs vended with your module. */
  // buildWorkflow: true,                                                      /* Define a GitHub workflow for building PRs. */
  // bundledDeps: undefined,                                                   /* List of dependencies to bundle into this module. */
  // codeCov: false,                                                           /* Define a GitHub workflow step for sending code coverage metrics to https://codecov.io/ Uses codecov/codecov-action@v1 A secret is required for private repos. Configured with @codeCovTokenSecret. */
  // codeCovTokenSecret: undefined,                                            /* Define the secret name for a specified https://codecov.io/ token A secret is required to send coverage for private repositories. */
  // copyrightOwner: undefined,                                                /* License copyright owner. */
  // copyrightPeriod: undefined,                                               /* The copyright years to put in the LICENSE file. */
  // defaultReleaseBranch: \\"master\\",                                           /* The name of the main release branch. */
  // dependabot: true,                                                         /* Include dependabot configuration. */
  // dependabotOptions: undefined,                                             /* Options for dependabot. */
  // deps: [],                                                                 /* Runtime dependencies of this module. */
  // devDeps: [],                                                              /* Build dependencies for this module. */
  // entrypoint: \\"lib/index.js\\",                                               /* Module entrypoint (\`main\` in \`package.json\`). */
  // keywords: undefined,                                                      /* Keywords to include in \`package.json\`. */
  // libdir: \\"lib\\",                                                            /* Compiler artifacts output directory. */
  // maxNodeVersion: undefined,                                                /* Minimum node.js version to require via \`engines\` (inclusive). */
  // mergify: true,                                                            /* Adds mergify configuration. */
  // mergifyAutoMergeLabel: \\"auto-merge\\",                                      /* Automatically merge PRs that build successfully and have this label. */
  // mergifyOptions: undefined,                                                /* Options for mergify. */
  // minNodeVersion: undefined,                                                /* Minimum Node.js version to require via package.json \`engines\` (inclusive). */
  // npmDistTag: \\"latest\\",                                                     /* The dist-tag to use when releasing to npm. */
  // npmignore: undefined,                                                     /* Additional entries to .npmignore. */
  // npmignoreEnabled: true,                                                   /* Defines an .npmignore file. Normally this is only needed for libraries that are packaged as tarballs. */
  // npmRegistry: \\"registry.npmjs.org\\",                                        /* The registry url to use when releasing packages. */
  // packageManager: NodePackageManager.YARN,                                  /* The Node Package Manager used to execute scripts. */
  // peerDependencyOptions: undefined,                                         /* Options for \`peerDeps\`. */
  // peerDeps: [],                                                             /* Peer dependencies for this module. */
  // projenDevDependency: true,                                                /* Indicates of \\"projen\\" should be installed as a devDependency. */
  // projenUpgradeAutoMerge: undefined,                                        /* Automatically merge projen upgrade PRs when build passes. */
  // projenUpgradeSchedule: [ \\"0 6 * * *\\" ],                                   /* Customize the projenUpgrade schedule in cron expression. */
  // projenUpgradeSecret: undefined,                                           /* Periodically submits a pull request for projen upgrades (executes \`yarn projen:upgrade\`). */
  // projenVersion: Semver.latest(),                                           /* Version of projen to install. */
  // pullRequestTemplate: true,                                                /* Include a GitHub pull request template. */
  // pullRequestTemplateContents: undefined,                                   /* The contents of the pull request template. */
  // releaseBranches: [ \\"master\\" ],                                            /* Branches which trigger a release. */
  // releaseEveryCommit: true,                                                 /* Automatically release new versions every commit to one of branches in \`releaseBranches\`. */
  // releaseSchedule: undefined,                                               /* CRON schedule to trigger new releases. */
  // releaseToNpm: false,                                                      /* Automatically release to npm when new versions are introduced. */
  // releaseWorkflow: true,                                                    /* Define a GitHub workflow for releasing from \\"master\\" when new versions are bumped. */
  // scripts: {},                                                              /* npm scripts to include. */
  // srcdir: \\"src\\",                                                            /* Typescript sources directory. */
  // start: true,                                                              /* Defines a \`yarn start\` interactive experience. */
  // startOptions: undefined,                                                  /* Options for \`yarn start\`. */
  // testdir: \\"test\\",                                                          /* Tests directory. */
  // workflowBootstrapSteps: \\"yarn install --frozen-lockfile && yarn projen\\",  /* Workflow steps to use in order to bootstrap this repo. */
  // workflowContainerImage: undefined,                                        /* Container image to use for GitHub workflows. */
  // workflowNodeVersion: undefined,                                           /* The node version to use in GitHub workflows. */
});

project.synth();
"
`;

exports[`projen new cdk8s-construct 1`] = `
"const { ConstructLibraryCdk8s } = require('projen');

const project = new ConstructLibraryCdk8s({
  authorAddress: \\"my@user.email.com\\",
  authorName: \\"My User Name\\",
  cdk8sVersion: \\"0.28.0\\",
  name: \\"my-project\\",
  repository: \\"git@boom.com:foo/bar.git\\",

  /* ConstructLibraryOptions */
  // catalog: undefined,                                                       /* Libraries will be picked up by the construct catalog when they are published to npm as jsii modules and will be published under:. */

  /* JsiiProjectOptions */
  // authorOrganization: undefined,                                            /* undefined */
  // compat: false,                                                            /* Automatically run API compatibility test against the latest version published to npm after compilation. */
  // compatIgnore: \\".compatignore\\",                                            /* Name of the ignore file for API compatibility tests. */
  // description: undefined,                                                   /* Library description. */
  // docgen: true,                                                             /* Automatically generate API.md from jsii. */
  // dotnet: undefined,                                                        /* undefined */
  // eslint: true,                                                             /* Install eslint. */
  // java: undefined,                                                          /* undefined */
  // jest: true,                                                               /* Use jest for unit tests. */
  // jestOptions: undefined,                                                   /* Jest options. */
  // jsiiVersion: undefined,                                                   /* undefined */
  // license: undefined,                                                       /* undefined */
  // python: undefined,                                                        /* undefined */
  // rootdir: \\".\\",                                                             /* undefined */
  // stability: undefined,                                                     /* undefined */

  /* NodeProjectCommonOptions */
  // allowLibraryDependencies: true,                                           /* Allow the project to include \`peerDependencies\` and \`bundledDependencies\`. */
  // antitamper: true,                                                         /* Checks that after build there are no modified files on git. */
  // autoDetectBin: true,                                                      /* Automatically add all executables under the \`bin\` directory to your \`package.json\` file under the \`bin\` section. */
  // bin: undefined,                                                           /* Binary programs vended with your module. */
  // buildWorkflow: true,                                                      /* Define a GitHub workflow for building PRs. */
  // bundledDeps: undefined,                                                   /* List of dependencies to bundle into this module. */
  // codeCov: false,                                                           /* Define a GitHub workflow step for sending code coverage metrics to https://codecov.io/ Uses codecov/codecov-action@v1 A secret is required for private repos. Configured with @codeCovTokenSecret. */
  // codeCovTokenSecret: undefined,                                            /* Define the secret name for a specified https://codecov.io/ token A secret is required to send coverage for private repositories. */
  // copyrightOwner: undefined,                                                /* License copyright owner. */
  // copyrightPeriod: undefined,                                               /* The copyright years to put in the LICENSE file. */
  // defaultReleaseBranch: \\"master\\",                                           /* The name of the main release branch. */
  // dependabot: true,                                                         /* Include dependabot configuration. */
  // dependabotOptions: undefined,                                             /* Options for dependabot. */
  // deps: [],                                                                 /* Runtime dependencies of this module. */
  // devDeps: [],                                                              /* Build dependencies for this module. */
  // entrypoint: \\"lib/index.js\\",                                               /* Module entrypoint (\`main\` in \`package.json\`). */
  // keywords: undefined,                                                      /* Keywords to include in \`package.json\`. */
  // libdir: \\"lib\\",                                                            /* Compiler artifacts output directory. */
  // maxNodeVersion: undefined,                                                /* Minimum node.js version to require via \`engines\` (inclusive). */
  // mergify: true,                                                            /* Adds mergify configuration. */
  // mergifyAutoMergeLabel: \\"auto-merge\\",                                      /* Automatically merge PRs that build successfully and have this label. */
  // mergifyOptions: undefined,                                                /* Options for mergify. */
  // minNodeVersion: undefined,                                                /* Minimum Node.js version to require via package.json \`engines\` (inclusive). */
  // npmDistTag: \\"latest\\",                                                     /* The dist-tag to use when releasing to npm. */
  // npmignore: undefined,                                                     /* Additional entries to .npmignore. */
  // npmignoreEnabled: true,                                                   /* Defines an .npmignore file. Normally this is only needed for libraries that are packaged as tarballs. */
  // npmRegistry: \\"registry.npmjs.org\\",                                        /* The registry url to use when releasing packages. */
  // packageManager: NodePackageManager.YARN,                                  /* The Node Package Manager used to execute scripts. */
  // peerDependencyOptions: undefined,                                         /* Options for \`peerDeps\`. */
  // peerDeps: [],                                                             /* Peer dependencies for this module. */
  // projenDevDependency: true,                                                /* Indicates of \\"projen\\" should be installed as a devDependency. */
  // projenUpgradeAutoMerge: undefined,                                        /* Automatically merge projen upgrade PRs when build passes. */
  // projenUpgradeSchedule: [ \\"0 6 * * *\\" ],                                   /* Customize the projenUpgrade schedule in cron expression. */
  // projenUpgradeSecret: undefined,                                           /* Periodically submits a pull request for projen upgrades (executes \`yarn projen:upgrade\`). */
  // projenVersion: Semver.latest(),                                           /* Version of projen to install. */
  // pullRequestTemplate: true,                                                /* Include a GitHub pull request template. */
  // pullRequestTemplateContents: undefined,                                   /* The contents of the pull request template. */
  // releaseBranches: [ \\"master\\" ],                                            /* Branches which trigger a release. */
  // releaseEveryCommit: true,                                                 /* Automatically release new versions every commit to one of branches in \`releaseBranches\`. */
  // releaseSchedule: undefined,                                               /* CRON schedule to trigger new releases. */
  // releaseToNpm: false,                                                      /* Automatically release to npm when new versions are introduced. */
  // releaseWorkflow: true,                                                    /* Define a GitHub workflow for releasing from \\"master\\" when new versions are bumped. */
  // scripts: {},                                                              /* npm scripts to include. */
  // srcdir: \\"src\\",                                                            /* Typescript sources directory. */
  // start: true,                                                              /* Defines a \`yarn start\` interactive experience. */
  // startOptions: undefined,                                                  /* Options for \`yarn start\`. */
  // testdir: \\"test\\",                                                          /* Tests directory. */
  // workflowBootstrapSteps: \\"yarn install --frozen-lockfile && yarn projen\\",  /* Workflow steps to use in order to bootstrap this repo. */
  // workflowContainerImage: undefined,                                        /* Container image to use for GitHub workflows. */
  // workflowNodeVersion: undefined,                                           /* The node version to use in GitHub workflows. */
});

project.synth();
"
`;

exports[`projen new jsii 1`] = `
"const { JsiiProject } = require('projen');

const project = new JsiiProject({
  authorAddress: \\"my@user.email.com\\",
  authorName: \\"My User Name\\",
  name: \\"my-project\\",
  repository: \\"git@boom.com:foo/bar.git\\",

  /* JsiiProjectOptions */
  // authorOrganization: undefined,                                            /* undefined */
  // compat: false,                                                            /* Automatically run API compatibility test against the latest version published to npm after compilation. */
  // compatIgnore: \\".compatignore\\",                                            /* Name of the ignore file for API compatibility tests. */
  // description: undefined,                                                   /* Library description. */
  // docgen: true,                                                             /* Automatically generate API.md from jsii. */
  // dotnet: undefined,                                                        /* undefined */
  // eslint: true,                                                             /* Install eslint. */
  // java: undefined,                                                          /* undefined */
  // jest: true,                                                               /* Use jest for unit tests. */
  // jestOptions: undefined,                                                   /* Jest options. */
  // jsiiVersion: undefined,                                                   /* undefined */
  // license: undefined,                                                       /* undefined */
  // python: undefined,                                                        /* undefined */
  // rootdir: \\".\\",                                                             /* undefined */
  // stability: undefined,                                                     /* undefined */

  /* NodeProjectCommonOptions */
  // allowLibraryDependencies: true,                                           /* Allow the project to include \`peerDependencies\` and \`bundledDependencies\`. */
  // antitamper: true,                                                         /* Checks that after build there are no modified files on git. */
  // autoDetectBin: true,                                                      /* Automatically add all executables under the \`bin\` directory to your \`package.json\` file under the \`bin\` section. */
  // bin: undefined,                                                           /* Binary programs vended with your module. */
  // buildWorkflow: true,                                                      /* Define a GitHub workflow for building PRs. */
  // bundledDeps: undefined,                                                   /* List of dependencies to bundle into this module. */
  // codeCov: false,                                                           /* Define a GitHub workflow step for sending code coverage metrics to https://codecov.io/ Uses codecov/codecov-action@v1 A secret is required for private repos. Configured with @codeCovTokenSecret. */
  // codeCovTokenSecret: undefined,                                            /* Define the secret name for a specified https://codecov.io/ token A secret is required to send coverage for private repositories. */
  // copyrightOwner: undefined,                                                /* License copyright owner. */
  // copyrightPeriod: undefined,                                               /* The copyright years to put in the LICENSE file. */
  // defaultReleaseBranch: \\"master\\",                                           /* The name of the main release branch. */
  // dependabot: true,                                                         /* Include dependabot configuration. */
  // dependabotOptions: undefined,                                             /* Options for dependabot. */
  // deps: [],                                                                 /* Runtime dependencies of this module. */
  // devDeps: [],                                                              /* Build dependencies for this module. */
  // entrypoint: \\"lib/index.js\\",                                               /* Module entrypoint (\`main\` in \`package.json\`). */
  // keywords: undefined,                                                      /* Keywords to include in \`package.json\`. */
  // libdir: \\"lib\\",                                                            /* Compiler artifacts output directory. */
  // maxNodeVersion: undefined,                                                /* Minimum node.js version to require via \`engines\` (inclusive). */
  // mergify: true,                                                            /* Adds mergify configuration. */
  // mergifyAutoMergeLabel: \\"auto-merge\\",                                      /* Automatically merge PRs that build successfully and have this label. */
  // mergifyOptions: undefined,                                                /* Options for mergify. */
  // minNodeVersion: undefined,                                                /* Minimum Node.js version to require via package.json \`engines\` (inclusive). */
  // npmDistTag: \\"latest\\",                                                     /* The dist-tag to use when releasing to npm. */
  // npmignore: undefined,                                                     /* Additional entries to .npmignore. */
  // npmignoreEnabled: true,                                                   /* Defines an .npmignore file. Normally this is only needed for libraries that are packaged as tarballs. */
  // npmRegistry: \\"registry.npmjs.org\\",                                        /* The registry url to use when releasing packages. */
  // packageManager: NodePackageManager.YARN,                                  /* The Node Package Manager used to execute scripts. */
  // peerDependencyOptions: undefined,                                         /* Options for \`peerDeps\`. */
  // peerDeps: [],                                                             /* Peer dependencies for this module. */
  // projenDevDependency: true,                                                /* Indicates of \\"projen\\" should be installed as a devDependency. */
  // projenUpgradeAutoMerge: undefined,                                        /* Automatically merge projen upgrade PRs when build passes. */
  // projenUpgradeSchedule: [ \\"0 6 * * *\\" ],                                   /* Customize the projenUpgrade schedule in cron expression. */
  // projenUpgradeSecret: undefined,                                           /* Periodically submits a pull request for projen upgrades (executes \`yarn projen:upgrade\`). */
  // projenVersion: Semver.latest(),                                           /* Version of projen to install. */
  // pullRequestTemplate: true,                                                /* Include a GitHub pull request template. */
  // pullRequestTemplateContents: undefined,                                   /* The contents of the pull request template. */
  // releaseBranches: [ \\"master\\" ],                                            /* Branches which trigger a release. */
  // releaseEveryCommit: true,                                                 /* Automatically release new versions every commit to one of branches in \`releaseBranches\`. */
  // releaseSchedule: undefined,                                               /* CRON schedule to trigger new releases. */
  // releaseToNpm: false,                                                      /* Automatically release to npm when new versions are introduced. */
  // releaseWorkflow: true,                                                    /* Define a GitHub workflow for releasing from \\"master\\" when new versions are bumped. */
  // scripts: {},                                                              /* npm scripts to include. */
  // srcdir: \\"src\\",                                                            /* Typescript sources directory. */
  // start: true,                                                              /* Defines a \`yarn start\` interactive experience. */
  // startOptions: undefined,                                                  /* Options for \`yarn start\`. */
  // testdir: \\"test\\",                                                          /* Tests directory. */
  // workflowBootstrapSteps: \\"yarn install --frozen-lockfile && yarn projen\\",  /* Workflow steps to use in order to bootstrap this repo. */
  // workflowContainerImage: undefined,                                        /* Container image to use for GitHub workflows. */
  // workflowNodeVersion: undefined,                                           /* The node version to use in GitHub workflows. */
});

project.synth();
"
`;

exports[`projen new nextjs 1`] = `
"const { NextJsProject } = require('projen');

const project = new NextJsProject({
  name: \\"my-project\\",

  /* NextJsCommonProjectOptions */
  // assetsdir: \\"public\\",                                                      /* Assets directory. */

  /* NextJsProjectOptions */
  // sampleCode: true,                                                         /* Generate one-time sample in \`pages/\` and \`public/\` if there are no files there. */

  /* NodeProjectCommonOptions */
  // allowLibraryDependencies: true,                                           /* Allow the project to include \`peerDependencies\` and \`bundledDependencies\`. */
  // antitamper: true,                                                         /* Checks that after build there are no modified files on git. */
  // autoDetectBin: true,                                                      /* Automatically add all executables under the \`bin\` directory to your \`package.json\` file under the \`bin\` section. */
  // bin: undefined,                                                           /* Binary programs vended with your module. */
  // buildWorkflow: true,                                                      /* Define a GitHub workflow for building PRs. */
  // bundledDeps: undefined,                                                   /* List of dependencies to bundle into this module. */
  // codeCov: false,                                                           /* Define a GitHub workflow step for sending code coverage metrics to https://codecov.io/ Uses codecov/codecov-action@v1 A secret is required for private repos. Configured with @codeCovTokenSecret. */
  // codeCovTokenSecret: undefined,                                            /* Define the secret name for a specified https://codecov.io/ token A secret is required to send coverage for private repositories. */
  // copyrightOwner: undefined,                                                /* License copyright owner. */
  // copyrightPeriod: undefined,                                               /* The copyright years to put in the LICENSE file. */
  // defaultReleaseBranch: \\"master\\",                                           /* The name of the main release branch. */
  // dependabot: true,                                                         /* Include dependabot configuration. */
  // dependabotOptions: undefined,                                             /* Options for dependabot. */
  // deps: [],                                                                 /* Runtime dependencies of this module. */
  // devDeps: [],                                                              /* Build dependencies for this module. */
  // entrypoint: \\"lib/index.js\\",                                               /* Module entrypoint (\`main\` in \`package.json\`). */
  // keywords: undefined,                                                      /* Keywords to include in \`package.json\`. */
  // libdir: \\"lib\\",                                                            /* Compiler artifacts output directory. */
  // maxNodeVersion: undefined,                                                /* Minimum node.js version to require via \`engines\` (inclusive). */
  // mergify: true,                                                            /* Adds mergify configuration. */
  // mergifyAutoMergeLabel: \\"auto-merge\\",                                      /* Automatically merge PRs that build successfully and have this label. */
  // mergifyOptions: undefined,                                                /* Options for mergify. */
  // minNodeVersion: undefined,                                                /* Minimum Node.js version to require via package.json \`engines\` (inclusive). */
  // npmDistTag: \\"latest\\",                                                     /* The dist-tag to use when releasing to npm. */
  // npmignore: undefined,                                                     /* Additional entries to .npmignore. */
  // npmignoreEnabled: true,                                                   /* Defines an .npmignore file. Normally this is only needed for libraries that are packaged as tarballs. */
  // npmRegistry: \\"registry.npmjs.org\\",                                        /* The registry url to use when releasing packages. */
  // packageManager: NodePackageManager.YARN,                                  /* The Node Package Manager used to execute scripts. */
  // peerDependencyOptions: undefined,                                         /* Options for \`peerDeps\`. */
  // peerDeps: [],                                                             /* Peer dependencies for this module. */
  // projenDevDependency: true,                                                /* Indicates of \\"projen\\" should be installed as a devDependency. */
  // projenUpgradeAutoMerge: undefined,                                        /* Automatically merge projen upgrade PRs when build passes. */
  // projenUpgradeSchedule: [ \\"0 6 * * *\\" ],                                   /* Customize the projenUpgrade schedule in cron expression. */
  // projenUpgradeSecret: undefined,                                           /* Periodically submits a pull request for projen upgrades (executes \`yarn projen:upgrade\`). */
  // projenVersion: Semver.latest(),                                           /* Version of projen to install. */
  // pullRequestTemplate: true,                                                /* Include a GitHub pull request template. */
  // pullRequestTemplateContents: undefined,                                   /* The contents of the pull request template. */
  // releaseBranches: [ \\"master\\" ],                                            /* Branches which trigger a release. */
  // releaseEveryCommit: true,                                                 /* Automatically release new versions every commit to one of branches in \`releaseBranches\`. */
  // releaseSchedule: undefined,                                               /* CRON schedule to trigger new releases. */
  // releaseToNpm: false,                                                      /* Automatically release to npm when new versions are introduced. */
  // releaseWorkflow: true,                                                    /* Define a GitHub workflow for releasing from \\"master\\" when new versions are bumped. */
  // scripts: {},                                                              /* npm scripts to include. */
  // srcdir: \\"src\\",                                                            /* Typescript sources directory. */
  // start: true,                                                              /* Defines a \`yarn start\` interactive experience. */
  // startOptions: undefined,                                                  /* Options for \`yarn start\`. */
  // testdir: \\"test\\",                                                          /* Tests directory. */
  // workflowBootstrapSteps: \\"yarn install --frozen-lockfile && yarn projen\\",  /* Workflow steps to use in order to bootstrap this repo. */
  // workflowContainerImage: undefined,                                        /* Container image to use for GitHub workflows. */
  // workflowNodeVersion: undefined,                                           /* The node version to use in GitHub workflows. */

  /* NodeProjectOptions */
  // authorEmail: undefined,                                                   /* Author's e-mail. */
  // authorName: undefined,                                                    /* Author's name. */
  // authorOrganization: undefined,                                            /* Author's Organization. */
  // authorUrl: undefined,                                                     /* Author's URL / Website. */
  // description: undefined,                                                   /* The description is just a string that helps people understand the purpose of the package. */
  // gitignore: undefined,                                                     /* Additional entries to .gitignore. */
  // homepage: undefined,                                                      /* Package's Homepage / Website. */
  // jest: true,                                                               /* Setup jest unit tests. */
  // jestOptions: undefined,                                                   /* Jest options. */
  // license: undefined,                                                       /* License's SPDX identifier. */
  // repository: undefined,                                                    /* The repository is the location where the actual code for your package lives. */
  // repositoryDirectory: undefined,                                           /* If the package.json for your package is not in the root directory (for example if it is part of a monorepo), you can specify the directory in which it lives. */
  // stability: undefined,                                                     /* Package's Stability. */
});

project.synth();
"
`;

exports[`projen new nextjs-ts 1`] = `
"const { NextJsTypeScriptProject } = require('projen');

const project = new NextJsTypeScriptProject({
  name: \\"my-project\\",

  /* NextJsCommonProjectOptions */
  // assetsdir: \\"public\\",                                                      /* Assets directory. */

  /* NodeProjectCommonOptions */
  // allowLibraryDependencies: true,                                           /* Allow the project to include \`peerDependencies\` and \`bundledDependencies\`. */
  // antitamper: true,                                                         /* Checks that after build there are no modified files on git. */
  // autoDetectBin: true,                                                      /* Automatically add all executables under the \`bin\` directory to your \`package.json\` file under the \`bin\` section. */
  // bin: undefined,                                                           /* Binary programs vended with your module. */
  // buildWorkflow: true,                                                      /* Define a GitHub workflow for building PRs. */
  // bundledDeps: undefined,                                                   /* List of dependencies to bundle into this module. */
  // codeCov: false,                                                           /* Define a GitHub workflow step for sending code coverage metrics to https://codecov.io/ Uses codecov/codecov-action@v1 A secret is required for private repos. Configured with @codeCovTokenSecret. */
  // codeCovTokenSecret: undefined,                                            /* Define the secret name for a specified https://codecov.io/ token A secret is required to send coverage for private repositories. */
  // copyrightOwner: undefined,                                                /* License copyright owner. */
  // copyrightPeriod: undefined,                                               /* The copyright years to put in the LICENSE file. */
  // defaultReleaseBranch: \\"master\\",                                           /* The name of the main release branch. */
  // dependabot: true,                                                         /* Include dependabot configuration. */
  // dependabotOptions: undefined,                                             /* Options for dependabot. */
  // deps: [],                                                                 /* Runtime dependencies of this module. */
  // devDeps: [],                                                              /* Build dependencies for this module. */
  // entrypoint: \\"lib/index.js\\",                                               /* Module entrypoint (\`main\` in \`package.json\`). */
  // keywords: undefined,                                                      /* Keywords to include in \`package.json\`. */
  // libdir: \\"lib\\",                                                            /* Compiler artifacts output directory. */
  // maxNodeVersion: undefined,                                                /* Minimum node.js version to require via \`engines\` (inclusive). */
  // mergify: true,                                                            /* Adds mergify configuration. */
  // mergifyAutoMergeLabel: \\"auto-merge\\",                                      /* Automatically merge PRs that build successfully and have this label. */
  // mergifyOptions: undefined,                                                /* Options for mergify. */
  // minNodeVersion: undefined,                                                /* Minimum Node.js version to require via package.json \`engines\` (inclusive). */
  // npmDistTag: \\"latest\\",                                                     /* The dist-tag to use when releasing to npm. */
  // npmignore: undefined,                                                     /* Additional entries to .npmignore. */
  // npmignoreEnabled: true,                                                   /* Defines an .npmignore file. Normally this is only needed for libraries that are packaged as tarballs. */
  // npmRegistry: \\"registry.npmjs.org\\",                                        /* The registry url to use when releasing packages. */
  // packageManager: NodePackageManager.YARN,                                  /* The Node Package Manager used to execute scripts. */
  // peerDependencyOptions: undefined,                                         /* Options for \`peerDeps\`. */
  // peerDeps: [],                                                             /* Peer dependencies for this module. */
  // projenDevDependency: true,                                                /* Indicates of \\"projen\\" should be installed as a devDependency. */
  // projenUpgradeAutoMerge: undefined,                                        /* Automatically merge projen upgrade PRs when build passes. */
  // projenUpgradeSchedule: [ \\"0 6 * * *\\" ],                                   /* Customize the projenUpgrade schedule in cron expression. */
  // projenUpgradeSecret: undefined,                                           /* Periodically submits a pull request for projen upgrades (executes \`yarn projen:upgrade\`). */
  // projenVersion: Semver.latest(),                                           /* Version of projen to install. */
  // pullRequestTemplate: true,                                                /* Include a GitHub pull request template. */
  // pullRequestTemplateContents: undefined,                                   /* The contents of the pull request template. */
  // releaseBranches: [ \\"master\\" ],                                            /* Branches which trigger a release. */
  // releaseEveryCommit: true,                                                 /* Automatically release new versions every commit to one of branches in \`releaseBranches\`. */
  // releaseSchedule: undefined,                                               /* CRON schedule to trigger new releases. */
  // releaseToNpm: false,                                                      /* Automatically release to npm when new versions are introduced. */
  // releaseWorkflow: true,                                                    /* Define a GitHub workflow for releasing from \\"master\\" when new versions are bumped. */
  // scripts: {},                                                              /* npm scripts to include. */
  // srcdir: \\"src\\",                                                            /* Typescript sources directory. */
  // start: true,                                                              /* Defines a \`yarn start\` interactive experience. */
  // startOptions: undefined,                                                  /* Options for \`yarn start\`. */
  // testdir: \\"test\\",                                                          /* Tests directory. */
  // workflowBootstrapSteps: \\"yarn install --frozen-lockfile && yarn projen\\",  /* Workflow steps to use in order to bootstrap this repo. */
  // workflowContainerImage: undefined,                                        /* Container image to use for GitHub workflows. */
  // workflowNodeVersion: undefined,                                           /* The node version to use in GitHub workflows. */

  /* NodeProjectOptions */
  // authorEmail: undefined,                                                   /* Author's e-mail. */
  // authorName: undefined,                                                    /* Author's name. */
  // authorOrganization: undefined,                                            /* Author's Organization. */
  // authorUrl: undefined,                                                     /* Author's URL / Website. */
  // description: undefined,                                                   /* The description is just a string that helps people understand the purpose of the package. */
  // gitignore: undefined,                                                     /* Additional entries to .gitignore. */
  // homepage: undefined,                                                      /* Package's Homepage / Website. */
  // jest: true,                                                               /* Setup jest unit tests. */
  // jestOptions: undefined,                                                   /* Jest options. */
  // license: undefined,                                                       /* License's SPDX identifier. */
  // repository: undefined,                                                    /* The repository is the location where the actual code for your package lives. */
  // repositoryDirectory: undefined,                                           /* If the package.json for your package is not in the root directory (for example if it is part of a monorepo), you can specify the directory in which it lives. */
  // stability: undefined,                                                     /* Package's Stability. */

  /* TypeScriptProjectOptions */
  // compileBeforeTest: undefined,                                             /* Compile the code before running tests. */
  // disableTsconfig: false,                                                   /* Do not generate a \`tsconfig.json\` file (used by jsii projects since tsconfig.json is generated by the jsii compiler). */
  // docgen: false,                                                            /* Docgen by Typedoc. */
  // docsDirectory: \\"docs\\",                                                    /* Docs directory. */
  // entrypointTypes: undefined,                                               /* The .d.ts file that includes the type declarations for this module. */
  // eslint: true,                                                             /* Setup eslint. */
<<<<<<< HEAD
=======
  // eslintOptions: undefined,                                                 /* Eslint options. */
  // jest: true,                                                               /* Setup jest unit tests. */
  // jestOptions: undefined,                                                   /* Jest options. */
>>>>>>> d7bdc1a2
  // package: true,                                                            /* Defines a \`yarn package\` command that will produce a tarball and place it under \`dist/js\`. */
  // sampleCode: true,                                                         /* Generate one-time sample in \`src/\` and \`test/\` if there are no files there. */
  // tsconfig: undefined,                                                      /* Custom TSConfig. */
  // typescriptVersion: \\"^3.9.5\\",                                              /* TypeScript version to use. */
});

project.synth();
"
`;

exports[`projen new node 1`] = `
"const { NodeProject } = require('projen');

const project = new NodeProject({
  name: \\"my-project\\",

  /* NodeProjectCommonOptions */
  // allowLibraryDependencies: true,                                           /* Allow the project to include \`peerDependencies\` and \`bundledDependencies\`. */
  // antitamper: true,                                                         /* Checks that after build there are no modified files on git. */
  // autoDetectBin: true,                                                      /* Automatically add all executables under the \`bin\` directory to your \`package.json\` file under the \`bin\` section. */
  // bin: undefined,                                                           /* Binary programs vended with your module. */
  // buildWorkflow: true,                                                      /* Define a GitHub workflow for building PRs. */
  // bundledDeps: undefined,                                                   /* List of dependencies to bundle into this module. */
  // codeCov: false,                                                           /* Define a GitHub workflow step for sending code coverage metrics to https://codecov.io/ Uses codecov/codecov-action@v1 A secret is required for private repos. Configured with @codeCovTokenSecret. */
  // codeCovTokenSecret: undefined,                                            /* Define the secret name for a specified https://codecov.io/ token A secret is required to send coverage for private repositories. */
  // copyrightOwner: undefined,                                                /* License copyright owner. */
  // copyrightPeriod: undefined,                                               /* The copyright years to put in the LICENSE file. */
  // defaultReleaseBranch: \\"master\\",                                           /* The name of the main release branch. */
  // dependabot: true,                                                         /* Include dependabot configuration. */
  // dependabotOptions: undefined,                                             /* Options for dependabot. */
  // deps: [],                                                                 /* Runtime dependencies of this module. */
  // devDeps: [],                                                              /* Build dependencies for this module. */
  // entrypoint: \\"lib/index.js\\",                                               /* Module entrypoint (\`main\` in \`package.json\`). */
  // keywords: undefined,                                                      /* Keywords to include in \`package.json\`. */
  // libdir: \\"lib\\",                                                            /* Compiler artifacts output directory. */
  // maxNodeVersion: undefined,                                                /* Minimum node.js version to require via \`engines\` (inclusive). */
  // mergify: true,                                                            /* Adds mergify configuration. */
  // mergifyAutoMergeLabel: \\"auto-merge\\",                                      /* Automatically merge PRs that build successfully and have this label. */
  // mergifyOptions: undefined,                                                /* Options for mergify. */
  // minNodeVersion: undefined,                                                /* Minimum Node.js version to require via package.json \`engines\` (inclusive). */
  // npmDistTag: \\"latest\\",                                                     /* The dist-tag to use when releasing to npm. */
  // npmignore: undefined,                                                     /* Additional entries to .npmignore. */
  // npmignoreEnabled: true,                                                   /* Defines an .npmignore file. Normally this is only needed for libraries that are packaged as tarballs. */
  // npmRegistry: \\"registry.npmjs.org\\",                                        /* The registry url to use when releasing packages. */
  // packageManager: NodePackageManager.YARN,                                  /* The Node Package Manager used to execute scripts. */
  // peerDependencyOptions: undefined,                                         /* Options for \`peerDeps\`. */
  // peerDeps: [],                                                             /* Peer dependencies for this module. */
  // projenDevDependency: true,                                                /* Indicates of \\"projen\\" should be installed as a devDependency. */
  // projenUpgradeAutoMerge: undefined,                                        /* Automatically merge projen upgrade PRs when build passes. */
  // projenUpgradeSchedule: [ \\"0 6 * * *\\" ],                                   /* Customize the projenUpgrade schedule in cron expression. */
  // projenUpgradeSecret: undefined,                                           /* Periodically submits a pull request for projen upgrades (executes \`yarn projen:upgrade\`). */
  // projenVersion: Semver.latest(),                                           /* Version of projen to install. */
  // pullRequestTemplate: true,                                                /* Include a GitHub pull request template. */
  // pullRequestTemplateContents: undefined,                                   /* The contents of the pull request template. */
  // releaseBranches: [ \\"master\\" ],                                            /* Branches which trigger a release. */
  // releaseEveryCommit: true,                                                 /* Automatically release new versions every commit to one of branches in \`releaseBranches\`. */
  // releaseSchedule: undefined,                                               /* CRON schedule to trigger new releases. */
  // releaseToNpm: false,                                                      /* Automatically release to npm when new versions are introduced. */
  // releaseWorkflow: true,                                                    /* Define a GitHub workflow for releasing from \\"master\\" when new versions are bumped. */
  // scripts: {},                                                              /* npm scripts to include. */
  // srcdir: \\"src\\",                                                            /* Typescript sources directory. */
  // start: true,                                                              /* Defines a \`yarn start\` interactive experience. */
  // startOptions: undefined,                                                  /* Options for \`yarn start\`. */
  // testdir: \\"test\\",                                                          /* Tests directory. */
  // workflowBootstrapSteps: \\"yarn install --frozen-lockfile && yarn projen\\",  /* Workflow steps to use in order to bootstrap this repo. */
  // workflowContainerImage: undefined,                                        /* Container image to use for GitHub workflows. */
  // workflowNodeVersion: undefined,                                           /* The node version to use in GitHub workflows. */

  /* NodeProjectOptions */
  // authorEmail: undefined,                                                   /* Author's e-mail. */
  // authorName: undefined,                                                    /* Author's name. */
  // authorOrganization: undefined,                                            /* Author's Organization. */
  // authorUrl: undefined,                                                     /* Author's URL / Website. */
  // description: undefined,                                                   /* The description is just a string that helps people understand the purpose of the package. */
  // gitignore: undefined,                                                     /* Additional entries to .gitignore. */
  // homepage: undefined,                                                      /* Package's Homepage / Website. */
  // jest: true,                                                               /* Setup jest unit tests. */
  // jestOptions: undefined,                                                   /* Jest options. */
  // license: undefined,                                                       /* License's SPDX identifier. */
  // repository: undefined,                                                    /* The repository is the location where the actual code for your package lives. */
  // repositoryDirectory: undefined,                                           /* If the package.json for your package is not in the root directory (for example if it is part of a monorepo), you can specify the directory in which it lives. */
  // stability: undefined,                                                     /* Package's Stability. */
});

project.synth();
"
`;

exports[`projen new project 1`] = `
"const { Project } = require('projen');

const project = new Project({
});

project.synth();
"
`;

exports[`projen new react 1`] = `
"const { ReactProject } = require('projen');

const project = new ReactProject({
  name: \\"my-project\\",

  /* NodeProjectCommonOptions */
  // allowLibraryDependencies: true,                                           /* Allow the project to include \`peerDependencies\` and \`bundledDependencies\`. */
  // antitamper: true,                                                         /* Checks that after build there are no modified files on git. */
  // autoDetectBin: true,                                                      /* Automatically add all executables under the \`bin\` directory to your \`package.json\` file under the \`bin\` section. */
  // bin: undefined,                                                           /* Binary programs vended with your module. */
  // buildWorkflow: true,                                                      /* Define a GitHub workflow for building PRs. */
  // bundledDeps: undefined,                                                   /* List of dependencies to bundle into this module. */
  // codeCov: false,                                                           /* Define a GitHub workflow step for sending code coverage metrics to https://codecov.io/ Uses codecov/codecov-action@v1 A secret is required for private repos. Configured with @codeCovTokenSecret. */
  // codeCovTokenSecret: undefined,                                            /* Define the secret name for a specified https://codecov.io/ token A secret is required to send coverage for private repositories. */
  // copyrightOwner: undefined,                                                /* License copyright owner. */
  // copyrightPeriod: undefined,                                               /* The copyright years to put in the LICENSE file. */
  // defaultReleaseBranch: \\"master\\",                                           /* The name of the main release branch. */
  // dependabot: true,                                                         /* Include dependabot configuration. */
  // dependabotOptions: undefined,                                             /* Options for dependabot. */
  // deps: [],                                                                 /* Runtime dependencies of this module. */
  // devDeps: [],                                                              /* Build dependencies for this module. */
  // entrypoint: \\"lib/index.js\\",                                               /* Module entrypoint (\`main\` in \`package.json\`). */
  // keywords: undefined,                                                      /* Keywords to include in \`package.json\`. */
  // libdir: \\"lib\\",                                                            /* Compiler artifacts output directory. */
  // maxNodeVersion: undefined,                                                /* Minimum node.js version to require via \`engines\` (inclusive). */
  // mergify: true,                                                            /* Adds mergify configuration. */
  // mergifyAutoMergeLabel: \\"auto-merge\\",                                      /* Automatically merge PRs that build successfully and have this label. */
  // mergifyOptions: undefined,                                                /* Options for mergify. */
  // minNodeVersion: undefined,                                                /* Minimum Node.js version to require via package.json \`engines\` (inclusive). */
  // npmDistTag: \\"latest\\",                                                     /* The dist-tag to use when releasing to npm. */
  // npmignore: undefined,                                                     /* Additional entries to .npmignore. */
  // npmignoreEnabled: true,                                                   /* Defines an .npmignore file. Normally this is only needed for libraries that are packaged as tarballs. */
  // npmRegistry: \\"registry.npmjs.org\\",                                        /* The registry url to use when releasing packages. */
  // packageManager: NodePackageManager.YARN,                                  /* The Node Package Manager used to execute scripts. */
  // peerDependencyOptions: undefined,                                         /* Options for \`peerDeps\`. */
  // peerDeps: [],                                                             /* Peer dependencies for this module. */
  // projenDevDependency: true,                                                /* Indicates of \\"projen\\" should be installed as a devDependency. */
  // projenUpgradeAutoMerge: undefined,                                        /* Automatically merge projen upgrade PRs when build passes. */
  // projenUpgradeSchedule: [ \\"0 6 * * *\\" ],                                   /* Customize the projenUpgrade schedule in cron expression. */
  // projenUpgradeSecret: undefined,                                           /* Periodically submits a pull request for projen upgrades (executes \`yarn projen:upgrade\`). */
  // projenVersion: Semver.latest(),                                           /* Version of projen to install. */
  // pullRequestTemplate: true,                                                /* Include a GitHub pull request template. */
  // pullRequestTemplateContents: undefined,                                   /* The contents of the pull request template. */
  // releaseBranches: [ \\"master\\" ],                                            /* Branches which trigger a release. */
  // releaseEveryCommit: true,                                                 /* Automatically release new versions every commit to one of branches in \`releaseBranches\`. */
  // releaseSchedule: undefined,                                               /* CRON schedule to trigger new releases. */
  // releaseToNpm: false,                                                      /* Automatically release to npm when new versions are introduced. */
  // releaseWorkflow: true,                                                    /* Define a GitHub workflow for releasing from \\"master\\" when new versions are bumped. */
  // scripts: {},                                                              /* npm scripts to include. */
  // srcdir: \\"src\\",                                                            /* Typescript sources directory. */
  // start: true,                                                              /* Defines a \`yarn start\` interactive experience. */
  // startOptions: undefined,                                                  /* Options for \`yarn start\`. */
  // testdir: \\"test\\",                                                          /* Tests directory. */
  // workflowBootstrapSteps: \\"yarn install --frozen-lockfile && yarn projen\\",  /* Workflow steps to use in order to bootstrap this repo. */
  // workflowContainerImage: undefined,                                        /* Container image to use for GitHub workflows. */
  // workflowNodeVersion: undefined,                                           /* The node version to use in GitHub workflows. */

  /* NodeProjectOptions */
  // authorEmail: undefined,                                                   /* Author's e-mail. */
  // authorName: undefined,                                                    /* Author's name. */
  // authorOrganization: undefined,                                            /* Author's Organization. */
  // authorUrl: undefined,                                                     /* Author's URL / Website. */
  // description: undefined,                                                   /* The description is just a string that helps people understand the purpose of the package. */
  // gitignore: undefined,                                                     /* Additional entries to .gitignore. */
  // homepage: undefined,                                                      /* Package's Homepage / Website. */
  // jest: true,                                                               /* Setup jest unit tests. */
  // jestOptions: undefined,                                                   /* Jest options. */
  // license: undefined,                                                       /* License's SPDX identifier. */
  // repository: undefined,                                                    /* The repository is the location where the actual code for your package lives. */
  // repositoryDirectory: undefined,                                           /* If the package.json for your package is not in the root directory (for example if it is part of a monorepo), you can specify the directory in which it lives. */
  // stability: undefined,                                                     /* Package's Stability. */

  /* ReactProjectOptions */
  // sampleCode: true,                                                         /* Generate one-time sample in \`src/\` and \`public/\` if there are no files there. */
});

project.synth();
"
`;

exports[`projen new react-ts 1`] = `
"const { ReactTypeScriptProject } = require('projen');

const project = new ReactTypeScriptProject({
  name: \\"my-project\\",

  /* NodeProjectCommonOptions */
  // allowLibraryDependencies: true,                                           /* Allow the project to include \`peerDependencies\` and \`bundledDependencies\`. */
  // antitamper: true,                                                         /* Checks that after build there are no modified files on git. */
  // autoDetectBin: true,                                                      /* Automatically add all executables under the \`bin\` directory to your \`package.json\` file under the \`bin\` section. */
  // bin: undefined,                                                           /* Binary programs vended with your module. */
  // buildWorkflow: true,                                                      /* Define a GitHub workflow for building PRs. */
  // bundledDeps: undefined,                                                   /* List of dependencies to bundle into this module. */
  // codeCov: false,                                                           /* Define a GitHub workflow step for sending code coverage metrics to https://codecov.io/ Uses codecov/codecov-action@v1 A secret is required for private repos. Configured with @codeCovTokenSecret. */
  // codeCovTokenSecret: undefined,                                            /* Define the secret name for a specified https://codecov.io/ token A secret is required to send coverage for private repositories. */
  // copyrightOwner: undefined,                                                /* License copyright owner. */
  // copyrightPeriod: undefined,                                               /* The copyright years to put in the LICENSE file. */
  // defaultReleaseBranch: \\"master\\",                                           /* The name of the main release branch. */
  // dependabot: true,                                                         /* Include dependabot configuration. */
  // dependabotOptions: undefined,                                             /* Options for dependabot. */
  // deps: [],                                                                 /* Runtime dependencies of this module. */
  // devDeps: [],                                                              /* Build dependencies for this module. */
  // entrypoint: \\"lib/index.js\\",                                               /* Module entrypoint (\`main\` in \`package.json\`). */
  // keywords: undefined,                                                      /* Keywords to include in \`package.json\`. */
  // libdir: \\"lib\\",                                                            /* Compiler artifacts output directory. */
  // maxNodeVersion: undefined,                                                /* Minimum node.js version to require via \`engines\` (inclusive). */
  // mergify: true,                                                            /* Adds mergify configuration. */
  // mergifyAutoMergeLabel: \\"auto-merge\\",                                      /* Automatically merge PRs that build successfully and have this label. */
  // mergifyOptions: undefined,                                                /* Options for mergify. */
  // minNodeVersion: undefined,                                                /* Minimum Node.js version to require via package.json \`engines\` (inclusive). */
  // npmDistTag: \\"latest\\",                                                     /* The dist-tag to use when releasing to npm. */
  // npmignore: undefined,                                                     /* Additional entries to .npmignore. */
  // npmignoreEnabled: true,                                                   /* Defines an .npmignore file. Normally this is only needed for libraries that are packaged as tarballs. */
  // npmRegistry: \\"registry.npmjs.org\\",                                        /* The registry url to use when releasing packages. */
  // packageManager: NodePackageManager.YARN,                                  /* The Node Package Manager used to execute scripts. */
  // peerDependencyOptions: undefined,                                         /* Options for \`peerDeps\`. */
  // peerDeps: [],                                                             /* Peer dependencies for this module. */
  // projenDevDependency: true,                                                /* Indicates of \\"projen\\" should be installed as a devDependency. */
  // projenUpgradeAutoMerge: undefined,                                        /* Automatically merge projen upgrade PRs when build passes. */
  // projenUpgradeSchedule: [ \\"0 6 * * *\\" ],                                   /* Customize the projenUpgrade schedule in cron expression. */
  // projenUpgradeSecret: undefined,                                           /* Periodically submits a pull request for projen upgrades (executes \`yarn projen:upgrade\`). */
  // projenVersion: Semver.latest(),                                           /* Version of projen to install. */
  // pullRequestTemplate: true,                                                /* Include a GitHub pull request template. */
  // pullRequestTemplateContents: undefined,                                   /* The contents of the pull request template. */
  // releaseBranches: [ \\"master\\" ],                                            /* Branches which trigger a release. */
  // releaseEveryCommit: true,                                                 /* Automatically release new versions every commit to one of branches in \`releaseBranches\`. */
  // releaseSchedule: undefined,                                               /* CRON schedule to trigger new releases. */
  // releaseToNpm: false,                                                      /* Automatically release to npm when new versions are introduced. */
  // releaseWorkflow: true,                                                    /* Define a GitHub workflow for releasing from \\"master\\" when new versions are bumped. */
  // scripts: {},                                                              /* npm scripts to include. */
  // srcdir: \\"src\\",                                                            /* Typescript sources directory. */
  // start: true,                                                              /* Defines a \`yarn start\` interactive experience. */
  // startOptions: undefined,                                                  /* Options for \`yarn start\`. */
  // testdir: \\"test\\",                                                          /* Tests directory. */
  // workflowBootstrapSteps: \\"yarn install --frozen-lockfile && yarn projen\\",  /* Workflow steps to use in order to bootstrap this repo. */
  // workflowContainerImage: undefined,                                        /* Container image to use for GitHub workflows. */
  // workflowNodeVersion: undefined,                                           /* The node version to use in GitHub workflows. */

  /* NodeProjectOptions */
  // authorEmail: undefined,                                                   /* Author's e-mail. */
  // authorName: undefined,                                                    /* Author's name. */
  // authorOrganization: undefined,                                            /* Author's Organization. */
  // authorUrl: undefined,                                                     /* Author's URL / Website. */
  // description: undefined,                                                   /* The description is just a string that helps people understand the purpose of the package. */
  // gitignore: undefined,                                                     /* Additional entries to .gitignore. */
  // homepage: undefined,                                                      /* Package's Homepage / Website. */
  // jest: true,                                                               /* Setup jest unit tests. */
  // jestOptions: undefined,                                                   /* Jest options. */
  // license: undefined,                                                       /* License's SPDX identifier. */
  // repository: undefined,                                                    /* The repository is the location where the actual code for your package lives. */
  // repositoryDirectory: undefined,                                           /* If the package.json for your package is not in the root directory (for example if it is part of a monorepo), you can specify the directory in which it lives. */
  // stability: undefined,                                                     /* Package's Stability. */

  /* TypeScriptProjectOptions */
  // compileBeforeTest: undefined,                                             /* Compile the code before running tests. */
  // disableTsconfig: false,                                                   /* Do not generate a \`tsconfig.json\` file (used by jsii projects since tsconfig.json is generated by the jsii compiler). */
  // docgen: false,                                                            /* Docgen by Typedoc. */
  // docsDirectory: \\"docs\\",                                                    /* Docs directory. */
  // entrypointTypes: undefined,                                               /* The .d.ts file that includes the type declarations for this module. */
  // eslint: true,                                                             /* Setup eslint. */
<<<<<<< HEAD
=======
  // eslintOptions: undefined,                                                 /* Eslint options. */
  // jest: true,                                                               /* Setup jest unit tests. */
  // jestOptions: undefined,                                                   /* Jest options. */
>>>>>>> d7bdc1a2
  // package: true,                                                            /* Defines a \`yarn package\` command that will produce a tarball and place it under \`dist/js\`. */
  // sampleCode: true,                                                         /* Generate one-time sample in \`src/\` and \`test/\` if there are no files there. */
  // tsconfig: undefined,                                                      /* Custom TSConfig. */
  // typescriptVersion: \\"^3.9.5\\",                                              /* TypeScript version to use. */
});

project.synth();
"
`;

exports[`projen new typescript 1`] = `
"const { TypeScriptProject } = require('projen');

const project = new TypeScriptProject({
  name: \\"my-project\\",

  /* NodeProjectCommonOptions */
  // allowLibraryDependencies: true,                                           /* Allow the project to include \`peerDependencies\` and \`bundledDependencies\`. */
  // antitamper: true,                                                         /* Checks that after build there are no modified files on git. */
  // autoDetectBin: true,                                                      /* Automatically add all executables under the \`bin\` directory to your \`package.json\` file under the \`bin\` section. */
  // bin: undefined,                                                           /* Binary programs vended with your module. */
  // buildWorkflow: true,                                                      /* Define a GitHub workflow for building PRs. */
  // bundledDeps: undefined,                                                   /* List of dependencies to bundle into this module. */
  // codeCov: false,                                                           /* Define a GitHub workflow step for sending code coverage metrics to https://codecov.io/ Uses codecov/codecov-action@v1 A secret is required for private repos. Configured with @codeCovTokenSecret. */
  // codeCovTokenSecret: undefined,                                            /* Define the secret name for a specified https://codecov.io/ token A secret is required to send coverage for private repositories. */
  // copyrightOwner: undefined,                                                /* License copyright owner. */
  // copyrightPeriod: undefined,                                               /* The copyright years to put in the LICENSE file. */
  // defaultReleaseBranch: \\"master\\",                                           /* The name of the main release branch. */
  // dependabot: true,                                                         /* Include dependabot configuration. */
  // dependabotOptions: undefined,                                             /* Options for dependabot. */
  // deps: [],                                                                 /* Runtime dependencies of this module. */
  // devDeps: [],                                                              /* Build dependencies for this module. */
  // entrypoint: \\"lib/index.js\\",                                               /* Module entrypoint (\`main\` in \`package.json\`). */
  // keywords: undefined,                                                      /* Keywords to include in \`package.json\`. */
  // libdir: \\"lib\\",                                                            /* Compiler artifacts output directory. */
  // maxNodeVersion: undefined,                                                /* Minimum node.js version to require via \`engines\` (inclusive). */
  // mergify: true,                                                            /* Adds mergify configuration. */
  // mergifyAutoMergeLabel: \\"auto-merge\\",                                      /* Automatically merge PRs that build successfully and have this label. */
  // mergifyOptions: undefined,                                                /* Options for mergify. */
  // minNodeVersion: undefined,                                                /* Minimum Node.js version to require via package.json \`engines\` (inclusive). */
  // npmDistTag: \\"latest\\",                                                     /* The dist-tag to use when releasing to npm. */
  // npmignore: undefined,                                                     /* Additional entries to .npmignore. */
  // npmignoreEnabled: true,                                                   /* Defines an .npmignore file. Normally this is only needed for libraries that are packaged as tarballs. */
  // npmRegistry: \\"registry.npmjs.org\\",                                        /* The registry url to use when releasing packages. */
  // packageManager: NodePackageManager.YARN,                                  /* The Node Package Manager used to execute scripts. */
  // peerDependencyOptions: undefined,                                         /* Options for \`peerDeps\`. */
  // peerDeps: [],                                                             /* Peer dependencies for this module. */
  // projenDevDependency: true,                                                /* Indicates of \\"projen\\" should be installed as a devDependency. */
  // projenUpgradeAutoMerge: undefined,                                        /* Automatically merge projen upgrade PRs when build passes. */
  // projenUpgradeSchedule: [ \\"0 6 * * *\\" ],                                   /* Customize the projenUpgrade schedule in cron expression. */
  // projenUpgradeSecret: undefined,                                           /* Periodically submits a pull request for projen upgrades (executes \`yarn projen:upgrade\`). */
  // projenVersion: Semver.latest(),                                           /* Version of projen to install. */
  // pullRequestTemplate: true,                                                /* Include a GitHub pull request template. */
  // pullRequestTemplateContents: undefined,                                   /* The contents of the pull request template. */
  // releaseBranches: [ \\"master\\" ],                                            /* Branches which trigger a release. */
  // releaseEveryCommit: true,                                                 /* Automatically release new versions every commit to one of branches in \`releaseBranches\`. */
  // releaseSchedule: undefined,                                               /* CRON schedule to trigger new releases. */
  // releaseToNpm: false,                                                      /* Automatically release to npm when new versions are introduced. */
  // releaseWorkflow: true,                                                    /* Define a GitHub workflow for releasing from \\"master\\" when new versions are bumped. */
  // scripts: {},                                                              /* npm scripts to include. */
  // srcdir: \\"src\\",                                                            /* Typescript sources directory. */
  // start: true,                                                              /* Defines a \`yarn start\` interactive experience. */
  // startOptions: undefined,                                                  /* Options for \`yarn start\`. */
  // testdir: \\"test\\",                                                          /* Tests directory. */
  // workflowBootstrapSteps: \\"yarn install --frozen-lockfile && yarn projen\\",  /* Workflow steps to use in order to bootstrap this repo. */
  // workflowContainerImage: undefined,                                        /* Container image to use for GitHub workflows. */
  // workflowNodeVersion: undefined,                                           /* The node version to use in GitHub workflows. */

  /* NodeProjectOptions */
  // authorEmail: undefined,                                                   /* Author's e-mail. */
  // authorName: undefined,                                                    /* Author's name. */
  // authorOrganization: undefined,                                            /* Author's Organization. */
  // authorUrl: undefined,                                                     /* Author's URL / Website. */
  // description: undefined,                                                   /* The description is just a string that helps people understand the purpose of the package. */
  // gitignore: undefined,                                                     /* Additional entries to .gitignore. */
  // homepage: undefined,                                                      /* Package's Homepage / Website. */
  // jest: true,                                                               /* Setup jest unit tests. */
  // jestOptions: undefined,                                                   /* Jest options. */
  // license: undefined,                                                       /* License's SPDX identifier. */
  // repository: undefined,                                                    /* The repository is the location where the actual code for your package lives. */
  // repositoryDirectory: undefined,                                           /* If the package.json for your package is not in the root directory (for example if it is part of a monorepo), you can specify the directory in which it lives. */
  // stability: undefined,                                                     /* Package's Stability. */

  /* TypeScriptProjectOptions */
  // compileBeforeTest: undefined,                                             /* Compile the code before running tests. */
  // disableTsconfig: false,                                                   /* Do not generate a \`tsconfig.json\` file (used by jsii projects since tsconfig.json is generated by the jsii compiler). */
  // docgen: false,                                                            /* Docgen by Typedoc. */
  // docsDirectory: \\"docs\\",                                                    /* Docs directory. */
  // entrypointTypes: undefined,                                               /* The .d.ts file that includes the type declarations for this module. */
  // eslint: true,                                                             /* Setup eslint. */
<<<<<<< HEAD
=======
  // eslintOptions: undefined,                                                 /* Eslint options. */
  // jest: true,                                                               /* Setup jest unit tests. */
  // jestOptions: undefined,                                                   /* Jest options. */
>>>>>>> d7bdc1a2
  // package: true,                                                            /* Defines a \`yarn package\` command that will produce a tarball and place it under \`dist/js\`. */
  // sampleCode: true,                                                         /* Generate one-time sample in \`src/\` and \`test/\` if there are no files there. */
  // tsconfig: undefined,                                                      /* Custom TSConfig. */
  // typescriptVersion: \\"^3.9.5\\",                                              /* TypeScript version to use. */
});

project.synth();
"
`;

exports[`projen new typescript-app 1`] = `
"const { TypeScriptAppProject } = require('projen');

const project = new TypeScriptAppProject({
  name: \\"my-project\\",

  /* NodeProjectCommonOptions */
  // allowLibraryDependencies: true,                                           /* Allow the project to include \`peerDependencies\` and \`bundledDependencies\`. */
  // antitamper: true,                                                         /* Checks that after build there are no modified files on git. */
  // autoDetectBin: true,                                                      /* Automatically add all executables under the \`bin\` directory to your \`package.json\` file under the \`bin\` section. */
  // bin: undefined,                                                           /* Binary programs vended with your module. */
  // buildWorkflow: true,                                                      /* Define a GitHub workflow for building PRs. */
  // bundledDeps: undefined,                                                   /* List of dependencies to bundle into this module. */
  // codeCov: false,                                                           /* Define a GitHub workflow step for sending code coverage metrics to https://codecov.io/ Uses codecov/codecov-action@v1 A secret is required for private repos. Configured with @codeCovTokenSecret. */
  // codeCovTokenSecret: undefined,                                            /* Define the secret name for a specified https://codecov.io/ token A secret is required to send coverage for private repositories. */
  // copyrightOwner: undefined,                                                /* License copyright owner. */
  // copyrightPeriod: undefined,                                               /* The copyright years to put in the LICENSE file. */
  // defaultReleaseBranch: \\"master\\",                                           /* The name of the main release branch. */
  // dependabot: true,                                                         /* Include dependabot configuration. */
  // dependabotOptions: undefined,                                             /* Options for dependabot. */
  // deps: [],                                                                 /* Runtime dependencies of this module. */
  // devDeps: [],                                                              /* Build dependencies for this module. */
  // entrypoint: \\"lib/index.js\\",                                               /* Module entrypoint (\`main\` in \`package.json\`). */
  // keywords: undefined,                                                      /* Keywords to include in \`package.json\`. */
  // libdir: \\"lib\\",                                                            /* Compiler artifacts output directory. */
  // maxNodeVersion: undefined,                                                /* Minimum node.js version to require via \`engines\` (inclusive). */
  // mergify: true,                                                            /* Adds mergify configuration. */
  // mergifyAutoMergeLabel: \\"auto-merge\\",                                      /* Automatically merge PRs that build successfully and have this label. */
  // mergifyOptions: undefined,                                                /* Options for mergify. */
  // minNodeVersion: undefined,                                                /* Minimum Node.js version to require via package.json \`engines\` (inclusive). */
  // npmDistTag: \\"latest\\",                                                     /* The dist-tag to use when releasing to npm. */
  // npmignore: undefined,                                                     /* Additional entries to .npmignore. */
  // npmignoreEnabled: true,                                                   /* Defines an .npmignore file. Normally this is only needed for libraries that are packaged as tarballs. */
  // npmRegistry: \\"registry.npmjs.org\\",                                        /* The registry url to use when releasing packages. */
  // packageManager: NodePackageManager.YARN,                                  /* The Node Package Manager used to execute scripts. */
  // peerDependencyOptions: undefined,                                         /* Options for \`peerDeps\`. */
  // peerDeps: [],                                                             /* Peer dependencies for this module. */
  // projenDevDependency: true,                                                /* Indicates of \\"projen\\" should be installed as a devDependency. */
  // projenUpgradeAutoMerge: undefined,                                        /* Automatically merge projen upgrade PRs when build passes. */
  // projenUpgradeSchedule: [ \\"0 6 * * *\\" ],                                   /* Customize the projenUpgrade schedule in cron expression. */
  // projenUpgradeSecret: undefined,                                           /* Periodically submits a pull request for projen upgrades (executes \`yarn projen:upgrade\`). */
  // projenVersion: Semver.latest(),                                           /* Version of projen to install. */
  // pullRequestTemplate: true,                                                /* Include a GitHub pull request template. */
  // pullRequestTemplateContents: undefined,                                   /* The contents of the pull request template. */
  // releaseBranches: [ \\"master\\" ],                                            /* Branches which trigger a release. */
  // releaseEveryCommit: true,                                                 /* Automatically release new versions every commit to one of branches in \`releaseBranches\`. */
  // releaseSchedule: undefined,                                               /* CRON schedule to trigger new releases. */
  // releaseToNpm: false,                                                      /* Automatically release to npm when new versions are introduced. */
  // releaseWorkflow: true,                                                    /* Define a GitHub workflow for releasing from \\"master\\" when new versions are bumped. */
  // scripts: {},                                                              /* npm scripts to include. */
  // srcdir: \\"src\\",                                                            /* Typescript sources directory. */
  // start: true,                                                              /* Defines a \`yarn start\` interactive experience. */
  // startOptions: undefined,                                                  /* Options for \`yarn start\`. */
  // testdir: \\"test\\",                                                          /* Tests directory. */
  // workflowBootstrapSteps: \\"yarn install --frozen-lockfile && yarn projen\\",  /* Workflow steps to use in order to bootstrap this repo. */
  // workflowContainerImage: undefined,                                        /* Container image to use for GitHub workflows. */
  // workflowNodeVersion: undefined,                                           /* The node version to use in GitHub workflows. */

  /* NodeProjectOptions */
  // authorEmail: undefined,                                                   /* Author's e-mail. */
  // authorName: undefined,                                                    /* Author's name. */
  // authorOrganization: undefined,                                            /* Author's Organization. */
  // authorUrl: undefined,                                                     /* Author's URL / Website. */
  // description: undefined,                                                   /* The description is just a string that helps people understand the purpose of the package. */
  // gitignore: undefined,                                                     /* Additional entries to .gitignore. */
  // homepage: undefined,                                                      /* Package's Homepage / Website. */
  // jest: true,                                                               /* Setup jest unit tests. */
  // jestOptions: undefined,                                                   /* Jest options. */
  // license: undefined,                                                       /* License's SPDX identifier. */
  // repository: undefined,                                                    /* The repository is the location where the actual code for your package lives. */
  // repositoryDirectory: undefined,                                           /* If the package.json for your package is not in the root directory (for example if it is part of a monorepo), you can specify the directory in which it lives. */
  // stability: undefined,                                                     /* Package's Stability. */

  /* TypeScriptProjectOptions */
  // compileBeforeTest: undefined,                                             /* Compile the code before running tests. */
  // disableTsconfig: false,                                                   /* Do not generate a \`tsconfig.json\` file (used by jsii projects since tsconfig.json is generated by the jsii compiler). */
  // docgen: false,                                                            /* Docgen by Typedoc. */
  // docsDirectory: \\"docs\\",                                                    /* Docs directory. */
  // entrypointTypes: undefined,                                               /* The .d.ts file that includes the type declarations for this module. */
  // eslint: true,                                                             /* Setup eslint. */
<<<<<<< HEAD
=======
  // eslintOptions: undefined,                                                 /* Eslint options. */
  // jest: true,                                                               /* Setup jest unit tests. */
  // jestOptions: undefined,                                                   /* Jest options. */
>>>>>>> d7bdc1a2
  // package: true,                                                            /* Defines a \`yarn package\` command that will produce a tarball and place it under \`dist/js\`. */
  // sampleCode: true,                                                         /* Generate one-time sample in \`src/\` and \`test/\` if there are no files there. */
  // tsconfig: undefined,                                                      /* Custom TSConfig. */
  // typescriptVersion: \\"^3.9.5\\",                                              /* TypeScript version to use. */
});

project.synth();
"
`;<|MERGE_RESOLUTION|>--- conflicted
+++ resolved
@@ -88,12 +88,7 @@
   // docsDirectory: \\"docs\\",                                                    /* Docs directory. */
   // entrypointTypes: undefined,                                               /* The .d.ts file that includes the type declarations for this module. */
   // eslint: true,                                                             /* Setup eslint. */
-<<<<<<< HEAD
-=======
   // eslintOptions: undefined,                                                 /* Eslint options. */
-  // jest: true,                                                               /* Setup jest unit tests. */
-  // jestOptions: undefined,                                                   /* Jest options. */
->>>>>>> d7bdc1a2
   // package: true,                                                            /* Defines a \`yarn package\` command that will produce a tarball and place it under \`dist/js\`. */
   // sampleCode: true,                                                         /* Generate one-time sample in \`src/\` and \`test/\` if there are no files there. */
   // tsconfig: undefined,                                                      /* Custom TSConfig. */
@@ -533,12 +528,7 @@
   // docsDirectory: \\"docs\\",                                                    /* Docs directory. */
   // entrypointTypes: undefined,                                               /* The .d.ts file that includes the type declarations for this module. */
   // eslint: true,                                                             /* Setup eslint. */
-<<<<<<< HEAD
-=======
   // eslintOptions: undefined,                                                 /* Eslint options. */
-  // jest: true,                                                               /* Setup jest unit tests. */
-  // jestOptions: undefined,                                                   /* Jest options. */
->>>>>>> d7bdc1a2
   // package: true,                                                            /* Defines a \`yarn package\` command that will produce a tarball and place it under \`dist/js\`. */
   // sampleCode: true,                                                         /* Generate one-time sample in \`src/\` and \`test/\` if there are no files there. */
   // tsconfig: undefined,                                                      /* Custom TSConfig. */
@@ -798,12 +788,7 @@
   // docsDirectory: \\"docs\\",                                                    /* Docs directory. */
   // entrypointTypes: undefined,                                               /* The .d.ts file that includes the type declarations for this module. */
   // eslint: true,                                                             /* Setup eslint. */
-<<<<<<< HEAD
-=======
   // eslintOptions: undefined,                                                 /* Eslint options. */
-  // jest: true,                                                               /* Setup jest unit tests. */
-  // jestOptions: undefined,                                                   /* Jest options. */
->>>>>>> d7bdc1a2
   // package: true,                                                            /* Defines a \`yarn package\` command that will produce a tarball and place it under \`dist/js\`. */
   // sampleCode: true,                                                         /* Generate one-time sample in \`src/\` and \`test/\` if there are no files there. */
   // tsconfig: undefined,                                                      /* Custom TSConfig. */
@@ -894,12 +879,7 @@
   // docsDirectory: \\"docs\\",                                                    /* Docs directory. */
   // entrypointTypes: undefined,                                               /* The .d.ts file that includes the type declarations for this module. */
   // eslint: true,                                                             /* Setup eslint. */
-<<<<<<< HEAD
-=======
   // eslintOptions: undefined,                                                 /* Eslint options. */
-  // jest: true,                                                               /* Setup jest unit tests. */
-  // jestOptions: undefined,                                                   /* Jest options. */
->>>>>>> d7bdc1a2
   // package: true,                                                            /* Defines a \`yarn package\` command that will produce a tarball and place it under \`dist/js\`. */
   // sampleCode: true,                                                         /* Generate one-time sample in \`src/\` and \`test/\` if there are no files there. */
   // tsconfig: undefined,                                                      /* Custom TSConfig. */
@@ -990,12 +970,7 @@
   // docsDirectory: \\"docs\\",                                                    /* Docs directory. */
   // entrypointTypes: undefined,                                               /* The .d.ts file that includes the type declarations for this module. */
   // eslint: true,                                                             /* Setup eslint. */
-<<<<<<< HEAD
-=======
   // eslintOptions: undefined,                                                 /* Eslint options. */
-  // jest: true,                                                               /* Setup jest unit tests. */
-  // jestOptions: undefined,                                                   /* Jest options. */
->>>>>>> d7bdc1a2
   // package: true,                                                            /* Defines a \`yarn package\` command that will produce a tarball and place it under \`dist/js\`. */
   // sampleCode: true,                                                         /* Generate one-time sample in \`src/\` and \`test/\` if there are no files there. */
   // tsconfig: undefined,                                                      /* Custom TSConfig. */
