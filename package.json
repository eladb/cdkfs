--- conflicted
+++ resolved
@@ -87,82 +87,7 @@
   },
   "main": "lib/index.js",
   "license": "Apache-2.0",
-<<<<<<< HEAD
-  "version": "0.5.5",
-=======
-  "start": {
-    "start": {
-      "command": "yarn run start",
-      "desc": "Shows this menu"
-    },
-    "projen": {
-      "desc": "Synthesize project configuration from .projenrc.js",
-      "command": "yarn run projen",
-      "category": 3
-    },
-    "bump": {
-      "desc": "Commits a bump to the package version based on conventional commits",
-      "command": "yarn run bump",
-      "category": 2
-    },
-    "release": {
-      "desc": "Bumps version & push to master",
-      "command": "yarn run release",
-      "category": 2
-    },
-    "test": {
-      "desc": "Run tests",
-      "command": "yarn run test",
-      "category": 1
-    },
-    "test:watch": {
-      "desc": "Run jest in watch mode",
-      "command": "yarn run test:watch",
-      "category": 1
-    },
-    "projen:upgrade": {
-      "desc": "upgrades projen to the latest version",
-      "command": "yarn run projen:upgrade",
-      "category": 3
-    },
-    "compile": {
-      "desc": "Only compile",
-      "command": "yarn run compile",
-      "category": 0
-    },
-    "watch": {
-      "desc": "Watch & compile in the background",
-      "command": "yarn run watch",
-      "category": 0
-    },
-    "build": {
-      "desc": "Full release build (test+compile)",
-      "command": "yarn run build",
-      "category": 0
-    },
-    "package": {
-      "desc": "Create an npm tarball",
-      "command": "yarn run package",
-      "category": 2
-    },
-    "eslint": {
-      "desc": "Runs eslint against the codebase",
-      "command": "yarn run eslint",
-      "category": 1
-    },
-    "compat": {
-      "desc": "Perform API compatibility check against latest version",
-      "command": "yarn run compat",
-      "category": 2
-    },
-    "docgen": {
-      "desc": "Generate API.md from .jsii manifest",
-      "command": "yarn run docgen",
-      "category": 2
-    }
-  },
   "version": "0.5.6",
->>>>>>> c8b3df7e
   "jest": {
     "clearMocks": true,
     "collectCoverage": true,
