--- conflicted
+++ resolved
@@ -69,11 +69,7 @@
     "jest-junit": "^15",
     "jsii": "5.1.x",
     "jsii-diff": "^1.93.0",
-<<<<<<< HEAD
-    "jsii-docgen": "10.3.1",
-=======
     "jsii-docgen": "^10.3.2",
->>>>>>> 7402c576
     "jsii-pacmak": "^1.93.0",
     "jsii-rosetta": "5.1.x",
     "license-checker": "^25.0.1",
