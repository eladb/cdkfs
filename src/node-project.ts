--- conflicted
+++ resolved
@@ -804,7 +804,6 @@
     this.antitamper = (options.buildWorkflow ?? true) && (options.antitamper ?? true);
     this.nodeVersion = options.workflowNodeVersion ?? this.minNodeVersion;
 
-<<<<<<< HEAD
     if (options.gitpod ?? true) {
       this.gitpod = new Gitpod(this, {
         tasks: [
@@ -814,7 +813,7 @@
           },
         ],
       });
-=======
+
     // configure jest if enabled
     // must be before the build/release workflows
     if (options.jest ?? true) {
@@ -824,7 +823,6 @@
 
       this.gitignore.include(`/${this.testdir}`);
       this.npmignore?.exclude(`/${this.testdir}`);
->>>>>>> 68fc1879
     }
 
     if (options.buildWorkflow ?? true) {
