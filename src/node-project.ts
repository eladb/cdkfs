--- conflicted
+++ resolved
@@ -738,17 +738,8 @@
       }
     }
 
-<<<<<<< HEAD
-    if (options.mergify ?? true) {
+    if (this.github?.mergify) {
       this.autoMerge = new AutoMerge(this, { buildJob: this.buildWorkflowJobId });
-=======
-    if (this.github?.mergify) {
-      this.autoMerge = new AutoMerge(this, {
-        autoMergeLabel: options.mergifyAutoMergeLabel,
-        buildJob: this.buildWorkflowJobId,
-      });
-
->>>>>>> 8efe432c
       this.npmignore?.exclude('/.mergify.yml');
     }
 
