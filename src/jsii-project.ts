--- conflicted
+++ resolved
@@ -218,15 +218,10 @@
       targets.java = {
         package: options.publishToMaven.javaPackage,
         maven: {
-<<<<<<< HEAD
-          groupId: options.java.mavenGroupId,
-          artifactId: options.java.mavenArtifactId,
-          serverId: options.java.mavenServerId,
-          repositoryUrl: options.java.mavenRepositoryUrl,
-=======
           groupId: options.publishToMaven.mavenGroupId,
           artifactId: options.publishToMaven.mavenArtifactId,
->>>>>>> 004f4b39
+          serverId: options.publishToMaven.mavenServerId,
+          repositoryUrl: options.publishToMaven.mavenRepositoryUrl,
         },
       };
 
