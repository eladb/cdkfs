--- conflicted
+++ resolved
@@ -80,26 +80,12 @@
   });
 });
 
-<<<<<<< HEAD
-class TestJsiiProject extends JsiiProject {
-  constructor(options: JsiiProjectOptions) {
-    super({
-      outdir: mkdtemp(),
-      logging: {
-        level: LogLevel.OFF,
-      },
-      ...options,
-    });
-  }
-}
-=======
 test('publish to go', () => {
-  const project = new JsiiProject({
+  const project = new TestJsiiProject({
     authorAddress: 'https://foo.bar',
     authorUrl: 'https://foo.bar',
     repositoryUrl: 'https://github.com/foo/bar.git',
     author: 'My Name',
-    outdir: mkdtemp(),
     name: 'testproject',
     publishToGo: {
       moduleName: 'github.com/foo/bar',
@@ -113,4 +99,15 @@
     },
   });
 });
->>>>>>> 76c2938d
+
+class TestJsiiProject extends JsiiProject {
+  constructor(options: JsiiProjectOptions) {
+    super({
+      outdir: mkdtemp(),
+      logging: {
+        level: LogLevel.OFF,
+      },
+      ...options,
+    });
+  }
+}