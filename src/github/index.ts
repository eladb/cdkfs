export * from './github';

export * from './dependabot';
export * from './workflows';
export * from './mergify';
export * from './pr-template';
export * from './mergify';
export * from './auto-merge';
<<<<<<< HEAD
export * from './codeowners';
=======

export * as workflows from './workflows-model';
>>>>>>> b4560875
<|MERGE_RESOLUTION|>--- conflicted
+++ resolved
@@ -6,9 +6,5 @@
 export * from './pr-template';
 export * from './mergify';
 export * from './auto-merge';
-<<<<<<< HEAD
 export * from './codeowners';
-=======
-
 export * as workflows from './workflows-model';
->>>>>>> b4560875
