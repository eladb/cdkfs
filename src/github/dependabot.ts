import { version } from 'yargs';
import { Component } from '../component';
import { YamlFile } from '../yaml';
import { GitHub } from './github';

export interface DependabotOptions {
  /**
   * How often to check for new versions and raise pull requests.
   *
   * @default ScheduleInterval.DAILY
   */
  readonly scheduleInterval?: DependabotScheduleInterval;

  /**
   * The strategy to use when edits manifest and lock files.
   *
   * @default VersioningStrategy.LOCKFILE_ONLY The default is to only update the
   * lock file because package.json is controlled by projen and any outside
   * updates will fail the build.
   */
  readonly versioningStrategy?: VersioningStrategy;

  /**
   * Automatically approve dependabot PRs. This will cause mergify
   * to auto merge them given the CI checks pass.
   *
   * @default - true if auto approval workflow is configured for the project, false otherwise.
   */
  readonly autoApprove?: boolean;

  /**
   * You can use the `ignore` option to customize which dependencies are updated.
   * The ignore option supports the following options.
   * @default []
   */
  readonly ignore?: DependabotIgnore[];

  /**
   * Ignores updates to `projen`.
   *
   * This is required since projen updates may cause changes in committed files
   * and anti-tamper checks will fail.
   *
   * Projen upgrades are covered through the `ProjenUpgrade` class.
   *
   * @default true
   */
  readonly ignoreProjen?: boolean;
}

/**
 * You can use the `ignore` option to customize which dependencies are updated.
 * The ignore option supports the following options.
 */
export interface DependabotIgnore {
  /**
   * Use to ignore updates for dependencies with matching names, optionally
   * using `*` to match zero or more characters.
   *
   * For Java dependencies, the format of the dependency-name attribute is:
   * `groupId:artifactId`, for example: `org.kohsuke:github-api`.
   */
  readonly dependencyName: string;

  /**
   * Use to ignore specific versions or ranges of versions. If you want to
   * define a range, use the standard pattern for the package manager (for
   * example: `^1.0.0` for npm, or `~> 2.0` for Bundler).
   */
  readonly versions?: string[];
}

/**
 * How often to check for new versions and raise pull requests for version
 * updates.
 */
export enum DependabotScheduleInterval {
  /**
   * Runs on every weekday, Monday to Friday.
   */
  DAILY = 'daily',

  /**
   * Runs once each week. By default, this is on Monday.
   */
  WEEKLY = 'weekly',

  /**
   * Runs once each month. This is on the first day of the month.
   */
  MONTHLY = 'monthly'
}

/**
 * The strategy to use when edits manifest and lock files.
 */
export enum VersioningStrategy {
  /**
   * Only create pull requests to update lockfiles updates. Ignore any new
   * versions that would require package manifest changes.
   */
  LOCKFILE_ONLY = 'lockfile-only',

  /**
   * - For apps, the version requirements are increased.
   * - For libraries, the range of versions is widened.
   */
  AUTO = 'auto',

  /**
   * Relax the version requirement to include both the new and old version, when
   * possible.
   */
  WIDEN = 'widen',

  /**
   * Always increase the version requirement to match the new version.
   */
  INCREASE = 'increase',

  /**
   * Increase the version requirement only when required by the new version.
   */
  INCREASE_IF_NECESSARY = 'increase-if-necessary',
}

/**
 * Defines dependabot configuration for node projects.
 *
 * Since module versions are managed in projen, the versioning strategy will be
 * configured to "lockfile-only" which means that only updates that can be done
 * on the lockfile itself will be proposed.
 */
export class Dependabot extends Component {
  /**
   * The raw dependabot configuration.
   * @see https://docs.github.com/en/github/administering-a-repository/configuration-options-for-dependency-updates
   */
  public readonly config: any;

  private readonly ignore: any[];

  constructor(github: GitHub, options: DependabotOptions = {}) {
    super(github.project);

    const project = github.project;

    if (options.autoApprove && !project.autoApprove) {
      throw new Error('Project must have auto-approve configured in order to auto-approve dependabot PRs');
    }

    this.ignore = [];

    const labels = [];
    if ((options.autoApprove ?? true) && project.autoApprove) {
      labels.push(project.autoApprove.label);
    }

    this.config = {
      version: 2,
      updates: [
        {
          'package-ecosystem': 'npm',
          'versioning-strategy': 'lockfile-only',
          'directory': '/',
          'schedule': {
            interval: options.scheduleInterval ?? DependabotScheduleInterval.DAILY,
          },
          'ignore': () => this.ignore.length > 0 ? this.ignore : undefined,
          'default_labels': labels,
        },
      ],
    };

    new YamlFile(project, '.github/dependabot.yml', {
      obj: this.config,
      committed: true,
    });

<<<<<<< HEAD
=======
    if (options.autoMerge ?? true) {
      github.mergify?.addRule({
        name: 'Merge pull requests from dependabot if CI passes',
        conditions: [
          'author=dependabot[bot]',
          'status-success=build',
        ],
        actions: {
          merge: {
            method: 'squash',
            commit_message: 'title+body',
            strict: 'smart',
            strict_method: 'merge',
          },
        },
      });
    }

>>>>>>> 8efe432c
    for (const i of options.ignore ?? []) {
      this.addIgnore(i.dependencyName, ...(i.versions ?? []));
    }

    if (options.ignoreProjen ?? true) {
      this.addIgnore('projen');
    }
  }

  /**
   * Ignores a dependency from automatic updates.
   *
   * @param dependencyName Use to ignore updates for dependencies with matching
   * names, optionally using `*` to match zero or more characters.
   * @param versions Use to ignore specific versions or ranges of versions. If
   * you want to define a range, use the standard pattern for the package
   * manager (for example: `^1.0.0` for npm, or `~> 2.0` for Bundler).
   */
  public addIgnore(dependencyName: string, ...versions: string[]) {
    this.ignore.push({
      'dependency-name': dependencyName,
      'versions': () => versions.length > 0 ? version : undefined,
    });
  }
}<|MERGE_RESOLUTION|>--- conflicted
+++ resolved
@@ -177,27 +177,6 @@
       committed: true,
     });
 
-<<<<<<< HEAD
-=======
-    if (options.autoMerge ?? true) {
-      github.mergify?.addRule({
-        name: 'Merge pull requests from dependabot if CI passes',
-        conditions: [
-          'author=dependabot[bot]',
-          'status-success=build',
-        ],
-        actions: {
-          merge: {
-            method: 'squash',
-            commit_message: 'title+body',
-            strict: 'smart',
-            strict_method: 'merge',
-          },
-        },
-      });
-    }
-
->>>>>>> 8efe432c
     for (const i of options.ignore ?? []) {
       this.addIgnore(i.dependencyName, ...(i.versions ?? []));
     }
