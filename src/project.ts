import { existsSync } from 'fs';
import * as path from 'path';
import { cleanup } from './cleanup';
import { Clobber } from './clobber';
import { PROJEN_RC } from './common';
import { Component } from './component';
import { Dependencies } from './deps';
import { FileBase } from './file';
import { GitHub } from './github';
import { Gitpod } from './gitpod';
import { IgnoreFile } from './ignore-file';
import { JsonFile } from './json';
import * as logging from './logging';
import { SampleReadme } from './readme';
import { TaskOptions } from './tasks';
import { Tasks } from './tasks/tasks';
import { isTruthy } from './util';
import { VsCode } from './vscode';

export interface ProjectOptions {
  /**
   * The parent project, if this project is part of a bigger project.
   */
  readonly parent?: Project;

  /**
   * The root directory of the project.
   *
   * Relative to this directory, all files are synthesized.
   *
   * If this project has a parent, this directory is relative to the parent
   * directory and it cannot be the same as the parent or any of it's other
   * sub-projects.
   *
   * @default "."
   */
  readonly outdir?: string;

  /**
   * Adds a gitpod configuration
   *
   * @default false
   */
  readonly gitpod?: boolean;

  /**
   * Add a `clobber` task which resets the repo to origin.
   * @default true
   */
  readonly clobber?: boolean;

  /**
<<<<<<< HEAD
   * Which type of project this is (library/app).
   * @default ProjectType.UNKNOWN
   */
  readonly projectType?: ProjectType;
=======
   * The name of the README.md file
   *
   * @default "README.md"
   * @example "readme.md"
   */
  readonly readme?: string;
>>>>>>> 703da333
}

/**
 * Base project
 */
export class Project {
  /**
   * .gitignore
   */
  public readonly gitignore: IgnoreFile;

  /**
   * A parent project. If undefined, this is the root project.
   */
  public readonly parent?: Project;

  /**
   * Absolute output directory of this project.
   */
  public readonly outdir: string;

  /**
   * The root project.
   **/
  public readonly root: Project;

  /**
   * Access all github components.
   *
   * This will be `undefined` for subprojects.
   */
  public readonly github: GitHub | undefined;

  /**
   * Access all VSCode components.
   *
   * This will be `undefined` for subprojects.
   */
  public readonly vscode: VsCode | undefined;

  public readonly tasks: Tasks;

  /**
   * Access for Gitpod
   *
   * This will be `undefined` if gitpod boolean is false
   */
  public readonly gitpod: Gitpod | undefined;

  /**
   * Which project type this is.
   */
  public readonly projectType: ProjectType;

  /**
   * Project dependencies.
   */
  public readonly deps: Dependencies;

  private readonly _components = new Array<Component>();
  private readonly subprojects = new Array<Project>();
  private readonly tips = new Array<string>();
  private readonly excludeFromCleanup: string[];

  constructor(options: ProjectOptions = { }) {
    this.parent = options.parent;
    this.excludeFromCleanup = [];
    this.projectType = options.projectType ?? ProjectType.UNKNOWN;

    if (this.parent && options.outdir && path.isAbsolute(options.outdir)) {
      throw new Error('"outdir" must be a relative path');
    }

    let outdir;
    if (options.parent) {
      if (!options.outdir) {
        throw new Error('"outdir" must be specified for subprojects');
      }

      outdir = path.join(options.parent.outdir, options.outdir);
    } else {
      outdir = options.outdir ?? '.';
    }

    if (outdir === '.') {
      if (!existsSync(path.join(outdir, PROJEN_RC))) {
        throw new Error('cannot use outdir="." because projenrc.js does not exist in the current directory');
      }
    }

    this.outdir = path.resolve(outdir);

    this.root = this.parent ? this.parent.root : this;

    // must happen after this.outdir, this.parent and this.root are initialized
    this.parent?._addSubProject(this);

    // ------------------------------------------------------------------------

    this.gitignore = new IgnoreFile(this, '.gitignore');
    this.gitignore.exclude('node_modules/'); // created by running `npx projen`

    // oh no: tasks depends on gitignore so it has to be initialized after
    // smells like dep injectionn but god forbid.
    this.tasks = new Tasks(this);
    this.deps = new Dependencies(this);

    // we only allow these global services to be used in root projects
    this.github = !this.parent ? new GitHub(this) : undefined;
    this.vscode = !this.parent ? new VsCode(this) : undefined;

    this.gitpod = options.gitpod ? new Gitpod(this) : undefined;

    if (options.clobber ?? true) {
      new Clobber(this);
    }

    new SampleReadme(this, '# my project', {
      filename: options.readme,
    });
  }

  /**
   * Returns all the components within this project.
   */
  public get components() {
    return [...this._components];
  }

  /**
   * All files in this project.
   */
  public get files(): FileBase[] {
    const isFile = (c: Component): c is FileBase => c instanceof FileBase;
    return this._components.filter(isFile).sort((f1, f2) => f1.path.localeCompare(f2.path));
  }

  /**
   * Adds a new task to this project. This will fail if the project already has
   * a task with this name.
   *
   * @param name The task name to add
   * @param props Task properties
   */
  public addTask(name: string, props: TaskOptions = { }) {
    return this.tasks.addTask(name, props);
  }

  /**
   * Finds a file at the specified relative path within this project and all
   * its subprojects.
   *
   * @param filePath The file path. If this path is relative, it will be resolved
   * from the root of _this_ project.
   * @returns a `FileBase` or undefined if there is no file in that path
   */
  public tryFindFile(filePath: string): FileBase | undefined {
    const absolute = path.isAbsolute(filePath) ? filePath : path.resolve(this.outdir, filePath);
    for (const file of this.files) {
      if (absolute === file.absolutePath) {
        return file;
      }
    }

    for (const child of this.subprojects) {
      const file = child.tryFindFile(absolute);
      if (file) {
        return file;
      }
    }

    return undefined;
  }

  /**
   * Finds a json file by name.
   * @param filePath The file path.
   */
  public tryFindJsonFile(filePath: string): JsonFile | undefined {
    const file = this.tryFindFile(filePath);
    if (!file) {
      return undefined;
    }

    if (!(file instanceof JsonFile)) {
      throw new Error(`found file ${filePath} but it is not a JsonFile. got: ${file.constructor.name}`);
    }

    return file;
  }

  /**
   * Prints a "tip" message during synthesis.
   * @param message The message
   */
  public addTip(message: string) {
    this.tips.push(message);
  }

  /**
   * Exclude the matching files from pre-synth cleanup. Can be used when, for example, some
   * source files include the projen marker and we don't want them to be erased during synth.
   *
   * @param globs The glob patterns to match
   */
  public addExcludeFromCleanup(...globs: string[]) {
    this.excludeFromCleanup.push(...globs);
  }

  /**
   * Synthesize all project files into `outdir`.
   *
   * 1. Call "this.preSynthesize()"
   * 2. Delete all generated files
   * 3. Synthesize all sub-projects
   * 4. Synthesize all components of this project
   * 5. Call "postSynthesize()" for all components of this project
   * 6. Call "this.postSynthesize()"
   */
  public synth(): void {
    const outdir = this.outdir;
    this.preSynthesize();

    // delete all generated files before we start synthesizing new ones
    cleanup(outdir, this.excludeFromCleanup);

    for (const subproject of this.subprojects) {
      subproject.synth();
    }

    for (const comp of this._components) {
      comp.synthesize();
    }

    if (!isTruthy(process.env.PROJEN_DISABLE_POST)) {
      for (const comp of this._components) {
        comp.postSynthesize();
      }

      // project-level hook
      this.postSynthesize();
    }

    logging.info('Synthesis complete');
  }

  /**
   * Called before all components are synthesized.
   */
  public preSynthesize() {}

  /**
   * Called after all components are synthesized. Order is *not* guaranteed.
   */
  public postSynthesize() {}

  /**
   * Adds a component to the project.
   * @internal
   */
  public _addComponent(component: Component) {
    this._components.push(component);
  }

  /**
   * Adds a sub-project to this project.
   *
   * This is automatically called when a new project is created with `parent`
   * pointing to this project, so there is no real need to call this manually.
   *
   * @param sub-project The child project to add.
   * @internal
   */
  _addSubProject(subproject: Project) {
    if (subproject.parent !== this) {
      throw new Error('"parent" of child project must be this project');
    }

    // check that `outdir` is exclusive
    for (const p of this.subprojects) {
      if (path.resolve(p.outdir) === path.resolve(subproject.outdir)) {
        throw new Error(`there is already a sub-project with "outdir": ${subproject.outdir}`);
      }
    }

    this.subprojects.push(subproject);
  }
}


/**
 * Which type of project this is.
 */
export enum ProjectType {
  /**
   * This module may be a either a library or an app.
   */
  UNKNOWN = 'unknown',

  /**
   * This is a library, intended to be published to a package manager and
   * consumed by other projects.
   */
  LIB = 'lib',

  /**
   * This is an app (service, tool, website, etc). Its artifacts are intended to
   * be deployed or published for end-user consumption.
   */
  APP = 'app'
}<|MERGE_RESOLUTION|>--- conflicted
+++ resolved
@@ -49,20 +49,19 @@
    */
   readonly clobber?: boolean;
 
-  /**
-<<<<<<< HEAD
+  /*
+   * The name of the README.md file
+   *
+   * @default "README.md"
+   * @example "readme.md"
+   */
+  readonly readme?: string;
+
+  /**
    * Which type of project this is (library/app).
    * @default ProjectType.UNKNOWN
    */
   readonly projectType?: ProjectType;
-=======
-   * The name of the README.md file
-   *
-   * @default "README.md"
-   * @example "readme.md"
-   */
-  readonly readme?: string;
->>>>>>> 703da333
 }
 
 /**
