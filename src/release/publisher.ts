import { Component } from '../component';
import { workflows } from '../github';
import { GITHUB_ACTIONS_USER } from '../github/constants';
import { JobPermission, JobPermissions } from '../github/workflows-model';
import { defaultNpmToken } from '../node-package';
import { Project } from '../project';

const JSII_RELEASE_VERSION = 'latest';
const GITHUB_PACKAGES_REGISTRY = 'npm.pkg.github.com';
const GITHUB_PACKAGES_MAVEN_REPOSITORY = 'https://maven.pkg.github.com';
<<<<<<< HEAD
const ARTIFACTS_DOWNLOAD_DIR = 'dist';
const JSII_RELEASE_IMAGE = 'jsii/superchain';
=======
const ARTIFACTS_DIR = 'dist';
const JSII_RELEASE_IMAGE = 'jsii/superchain:node14';
>>>>>>> b9e5a019

/**
 * Options for `Publisher`.
 */
export interface PublisherOptions {
  /**
   * The job ID that produces the build artifacts. All publish jobs will take a dependency on this job.
   */
  readonly buildJobId: string;

  /**
   * A GitHub workflow expression used as a condition for publishers.
   *
   * @default - no condition
   */
  readonly condition?: string;

  /**
   * The name of the artifact to download (e.g. `dist`).
   *
   * The artifact is expected to include a subdirectory for each release target:
   * `go` (GitHub), `dotnet` (NuGet), `java` (Maven), `js` (npm), `python`
   * (PyPI).
   *
   * @see https://github.com/aws/jsii-release
   */
  readonly artifactName: string;

  /**
   * Version requirement for `jsii-release`.
   *
   * @default "latest"
   */
  readonly jsiiReleaseVersion?: string;

  /**
   * Create an issue when a publish task fails.
   *
   * @default false
   */
  readonly failureIssue?: boolean;

  /**
   * The label to apply to the issue marking failed publish tasks.
   * Only applies if `failureIssue` is true.
   *
   * @default "failed-release"
   */
  readonly failureIssueLabel?: string;
}

/**
 * Implements GitHub jobs for publishing modules to package managers.
 *
 * Under the hood, it uses https://github.com/aws/jsii-release
 */
export class Publisher extends Component {
  public readonly buildJobId: string;
  public readonly artifactName: string;
  public readonly jsiiReleaseVersion: string;
  public readonly condition?: string;

  private readonly failureIssue: boolean;
  private readonly failureIssueLabel: string;

  // the jobs to add to the release workflow
  private readonly jobs: { [name: string]: workflows.Job } = {};

  constructor(project: Project, options: PublisherOptions) {
    super(project);

    this.buildJobId = options.buildJobId;
    this.artifactName = options.artifactName;
    this.jsiiReleaseVersion = options.jsiiReleaseVersion ?? JSII_RELEASE_VERSION;
    this.condition = options.condition;

    this.failureIssue = options.failureIssue ?? false;
    this.failureIssueLabel = options.failureIssueLabel ?? 'failed-release';
  }

  /**
   * Renders a set of workflow jobs for all the publishers.
   * @returns GitHub workflow jobs
   */
  public render(): Record<string, workflows.Job> {
    return { ...this.jobs };
  }

  /**
   * Publish to git.
   *
   * This includes generating a project-level changelog and release tags.
   *
   * @param options Options
   */
  public publishToGit(options: GitPublishOptions) {
    const versionFile = options.versionFile;
    const changelog = options.changelogFile;
    const projectChangelogFile = options.projectChangelogFile;
    const gitBranch = options.gitBranch ?? 'main';

    const taskName = (gitBranch == 'main' || gitBranch == 'master') ? 'publish:git' : `publish:git:${gitBranch}` ;

    const publishTask = this.project.addTask(taskName, {
      description: 'Prepends the release changelog onto the project changelog, creates a release commit, and tags the release',
      env: {
        CHANGELOG: changelog,
        VERSION_FILE: versionFile,
        PROJECT_CHANGELOG_FILE: projectChangelogFile ?? '',
      },
    });
    if (projectChangelogFile) {
      publishTask.builtin('release/update-changelog');
    }
    publishTask.builtin('release/tag-version');
    publishTask.exec(`git push --follow-tags origin ${gitBranch}`);

    return publishTask;
  }

  /**
   * Creates a GitHub Release.
   * @param options Options
   */
  public publishToGitHubReleases(options: GitHubReleasesPublishOptions) {
<<<<<<< HEAD
    const versionFile = options.versionFile;
    const changelogFile = options.changelogFile;
=======
    const changelogFile = `${ARTIFACTS_DIR}/${options.changelogFile}`;
    const releaseTagFile = `${ARTIFACTS_DIR}/${options.releaseTagFile}`;
>>>>>>> b9e5a019

    // create a github release
    const releaseTag = `$(cat ${releaseTagFile})`;

    const ghRelease = [
      `gh release create ${releaseTag}`,
      '-R $GITHUB_REPOSITORY',
      `-F ${changelogFile}`,
      `-t ${releaseTag}`,
      '--target $GITHUB_REF',
    ].join(' ');

    // release script that does not error when re-releasing a given version
    const idempotentRelease = [
      'errout=$(mktemp);',
      `${ghRelease} 2> $errout && true;`,
      'exitcode=$?;',
      'if [ $exitcode -ne 0 ] && ! grep -q "Release.tag_name already exists" $errout; then',
      'cat $errout;',
      'exit $exitcode;',
      'fi',
    ].join(' ');

    this.addPublishJob({
      name: 'github',
      registryName: 'GitHub Releases',
      permissions: {
        contents: JobPermission.WRITE,
      },
      workflowEnv: {
        GITHUB_TOKEN: '${{ secrets.GITHUB_TOKEN }}',
        GITHUB_REPOSITORY: '${{ github.repository }}',
        GITHUB_REF: '${{ github.ref }}',
      },
      run: idempotentRelease,
    });
  }

  /**
   * Publishes artifacts from `js/**` to npm.
   * @param options Options
   */
  public publishToNpm(options: NpmPublishOptions = {}) {
    const isGitHubPackages = options.registry?.startsWith(GITHUB_PACKAGES_REGISTRY);

    this.addPublishJob({
      name: 'npm',
      run: this.jsiiReleaseCommand('jsii-release-npm'),
      containerImage: JSII_RELEASE_IMAGE,
      registryName: 'npm',
      env: {
        NPM_DIST_TAG: options.distTag,
        NPM_REGISTRY: options.registry,
      },
      permissions: {
        contents: JobPermission.READ,
        packages: isGitHubPackages ? JobPermission.WRITE : undefined,
      },
      workflowEnv: {
        NPM_TOKEN: secret(defaultNpmToken(options.npmTokenSecret, options.registry)),
      },
    });
  }

  /**
   * Publishes artifacts from `dotnet/**` to NuGet Gallery.
   * @param options Options
   */
  public publishToNuget(options: NugetPublishOptions = {}) {
    this.addPublishJob({
      name: 'nuget',
      containerImage: JSII_RELEASE_IMAGE,
      run: this.jsiiReleaseCommand('jsii-release-nuget'),
      registryName: 'NuGet Gallery',
      workflowEnv: {
        NUGET_API_KEY: secret(options.nugetApiKeySecret ?? 'NUGET_API_KEY'),
      },
    });
  }

  /**
   * Publishes artifacts from `java/**` to Maven.
   * @param options Options
   */
  public publishToMaven(options: MavenPublishOptions = {}) {
    const isGitHubPackages = options.mavenRepositoryUrl?.startsWith(GITHUB_PACKAGES_MAVEN_REPOSITORY);
    const isGitHubActor = isGitHubPackages && options.mavenUsername == undefined;
    const mavenServerId = options.mavenServerId ?? (isGitHubPackages ? 'github' : undefined);

    if (isGitHubPackages && mavenServerId != 'github') {
      throw new Error('publishing to GitHub Packages requires the "mavenServerId" to be "github"');
    }

    this.addPublishJob({
      name: 'maven',
      registryName: 'Maven Central',
      containerImage: JSII_RELEASE_IMAGE,
      run: this.jsiiReleaseCommand('jsii-release-maven'),
      env: {
        MAVEN_ENDPOINT: options.mavenEndpoint,
        MAVEN_SERVER_ID: mavenServerId,
        MAVEN_REPOSITORY_URL: options.mavenRepositoryUrl,
      },
      workflowEnv: {
        MAVEN_GPG_PRIVATE_KEY: isGitHubPackages ? undefined : secret(options.mavenGpgPrivateKeySecret ?? 'MAVEN_GPG_PRIVATE_KEY'),
        MAVEN_GPG_PRIVATE_KEY_PASSPHRASE: isGitHubPackages ? undefined : secret(options.mavenGpgPrivateKeyPassphrase ?? 'MAVEN_GPG_PRIVATE_KEY_PASSPHRASE'),
        MAVEN_PASSWORD: secret(options.mavenPassword ?? (isGitHubPackages ? 'GITHUB_TOKEN' : 'MAVEN_PASSWORD')),
        MAVEN_USERNAME: isGitHubActor ? '${{ github.actor }}' : secret(options.mavenUsername ?? 'MAVEN_USERNAME'),
        MAVEN_STAGING_PROFILE_ID: isGitHubPackages ? undefined : secret(options.mavenStagingProfileId ?? 'MAVEN_STAGING_PROFILE_ID'),
      },
      permissions: {
        contents: JobPermission.READ,
        packages: isGitHubPackages ? JobPermission.WRITE : undefined,
      },
    });
  }

  /**
   * Publishes wheel artifacts from `python` to PyPI.
   * @param options Options
   */
  public publishToPyPi(options: PyPiPublishOptions = {}) {
    this.addPublishJob({
      name: 'pypi',
      registryName: 'PyPI',
      run: this.jsiiReleaseCommand('jsii-release-pypi'),
      containerImage: JSII_RELEASE_IMAGE,
      env: {
        TWINE_REPOSITORY_URL: options.twineRegistryUrl,
      },
      workflowEnv: {
        TWINE_USERNAME: secret(options.twineUsernameSecret ?? 'TWINE_USERNAME'),
        TWINE_PASSWORD: secret(options.twinePasswordSecret ?? 'TWINE_PASSWORD'),
      },
    });
  }

  /**
   * Adds a go publishing job.
   * @param options Options
   */
  public publishToGo(options: GoPublishOptions = {}) {
    this.addPublishJob({
      name: 'golang',
      run: this.jsiiReleaseCommand('jsii-release-golang'),
      containerImage: JSII_RELEASE_IMAGE,
      registryName: 'GitHub',
      env: {
        GITHUB_REPO: options.githubRepo,
        GIT_BRANCH: options.gitBranch,
        GIT_USER_NAME: options.gitUserName ?? GITHUB_ACTIONS_USER.name,
        GIT_USER_EMAIL: options.gitUserEmail ?? GITHUB_ACTIONS_USER.email,
        GIT_COMMIT_MESSAGE: options.gitCommitMessage,
      },
      workflowEnv: {
        GITHUB_TOKEN: secret(options.githubTokenSecret ?? 'GO_GITHUB_TOKEN'),
      },
    });
  }

  private addPublishJob(opts: PublishJobOptions) {
    const jobname = `release_${opts.name}`;
    if (jobname in this.jobs) {
      throw new Error(`Duplicate job with name "${jobname}"`);
    }

    const requiredEnv = new Array<string>();

    // jobEnv is the env we pass to the github job (task environment + secrets/expressions).
    const jobEnv: Record<string, string> = { ...opts.env };
    const workflowEnvEntries = Object.entries(opts.workflowEnv ?? {})
      .filter(([_, value]) => value != undefined) as string[][];
    for (const [name, expression] of workflowEnvEntries) {
      requiredEnv.push(name);
      jobEnv[name] = expression;
    }

    // define a task which can be used through `projen publish:xxx`.
    this.project.addTask(`publish:${opts.name.toLocaleLowerCase()}`, {
      description: `Publish this package to ${opts.registryName}`,
      env: opts.env,
      requiredEnv: requiredEnv,
      exec: opts.run,
    });

    const steps: any[] = [
      {
        name: 'Download build artifacts',
        uses: 'actions/download-artifact@v2',
        with: {
          name: this.artifactName,
          path: ARTIFACTS_DOWNLOAD_DIR, // this must be "dist" for jsii-release
        },
      },
      {
        name: 'Release',
        // it would have been nice if we could just run "projen publish:xxx" here but that is not possible because this job does not checkout sources
        run: opts.run,
        env: jobEnv,
      },
    ];

    const perms = opts.permissions ?? { contents: JobPermission.READ };

    if (this.failureIssue) {
      steps.push(...[
        {
          name: 'Extract Version',
          if: '${{ failure() }}',
          id: 'extract-version',
          run: 'echo "::set-output name=VERSION::$(cat dist/version.txt)"',
        },
        {
          name: 'Create Issue',
          if: '${{ failure() }}',
          uses: 'imjohnbo/issue-bot@v3',
          with: {
            labels: this.failureIssueLabel,
            title: `Publishing v\${{ steps.extract-version.outputs.VERSION }} to ${opts.registryName} failed`,
            body: 'See https://github.com/${{ github.repository }}/actions/runs/${{ github.run_id }}',
          },
          env: {
            GITHUB_TOKEN: '${{ secrets.GITHUB_TOKEN }}',
          },
        },
      ]);
      Object.assign(perms, { issues: JobPermission.WRITE });
    }

    const job = {
      name: `Publish to ${opts.registryName}`,
      permissions: perms,
      if: this.condition,
      needs: [this.buildJobId],
      runsOn: 'ubuntu-latest',
      container: opts.containerImage ? {
        image: opts.containerImage,
      } : undefined,
      steps,
    };

    this.jobs[jobname] = job;
  }

  private jsiiReleaseCommand(command: string) {
    return `npx -p jsii-release@${this.jsiiReleaseVersion} ${command}`;
  }
}

function secret(secretName: string) {
  return `\${{ secrets.${secretName} }}`;
}

interface PublishJobOptions {
  /**
   * The command to execute.
   */
  readonly run: string;

  /**
   * Environment variables to set
   */
  readonly env?: Record<string, any>;

  /**
   * The display name of the registry (for description)
   */
  readonly registryName: string;

  /**
   * Job permissions
   */
  readonly permissions?: JobPermissions;

  /**
   * Custom container image to use.
   * @default - no custom image
   */
  readonly containerImage?: string;

  /**
   * The name of the publish job (should be lowercase).
   */
  readonly name: string;

  /**
   * Environment to include only in the workflow (and not tasks).
   */
  readonly workflowEnv?: { [name: string]: string | undefined };
}

/**
 * @deprecated Use `NpmPublishOptions` instead.
 */
export interface JsiiReleaseNpm extends NpmPublishOptions { }

/**
 * Options for npm release
 */
export interface NpmPublishOptions {
  /**
   * Tags can be used to provide an alias instead of version numbers.
   *
   * For example, a project might choose to have multiple streams of development
   * and use a different tag for each stream, e.g., stable, beta, dev, canary.
   *
   * By default, the `latest` tag is used by npm to identify the current version
   * of a package, and `npm install <pkg>` (without any `@<version>` or `@<tag>`
   * specifier) installs the latest tag. Typically, projects only use the
   * `latest` tag for stable release versions, and use other tags for unstable
   * versions such as prereleases.
   *
   * The `next` tag is used by some projects to identify the upcoming version.
   *
   * @default "latest"
   */
  readonly distTag?: string;

  /**
   * The domain name of the npm package registry.
   *
   * To publish to GitHub Packages, set this value to `"npm.pkg.github.com"`. In
   * this if `npmTokenSecret` is not specified, it will default to
   * `GITHUB_TOKEN` which means that you will be able to publish to the
   * repository's package store. In this case, make sure `repositoryUrl` is
   * correctly defined.
   *
   * @default "registry.npmjs.org"
   * @example "npm.pkg.github.com"
   */
  readonly registry?: string;

  /**
   * GitHub secret which contains the NPM token to use when publishing packages.
   * @default - "NPM_TOKEN" or "GITHUB_TOKEN" if `registry` is set to `npm.pkg.github.com`.
   */
  readonly npmTokenSecret?: string;
}

/**
 * @deprecated Use `PyPiPublishOptions` instead.
 */
export interface JsiiReleasePyPi extends PyPiPublishOptions { }

/**
 * Options for PyPI release
 */
export interface PyPiPublishOptions {
  /**
   * The registry url to use when releasing packages.
   *
   * @default - twine default
   */
  readonly twineRegistryUrl?: string;

  /**
   * The GitHub secret which contains PyPI user name.
   * @default "TWINE_USERNAME"
   */
  readonly twineUsernameSecret?: string;

  /**
   * The GitHub secret which contains PyPI password.
   * @default "TWINE_PASSWORD"
   */
  readonly twinePasswordSecret?: string;
}

/**
 * @deprecated Use `NugetPublishOptions` instead.
 */
export interface JsiiReleaseNuget extends NugetPublishOptions { }

/**
 * Options for NuGet releases
 */
export interface NugetPublishOptions {
  /**
   * GitHub secret which contains the API key for NuGet.
   *
   * @default "NUGET_API_KEY"
   */
  readonly nugetApiKeySecret?: string;
}

/**
 * @deprecated Use `MavenPublishOptions` instead.
 */
export interface JsiiReleaseMaven extends MavenPublishOptions { }

/**
 * Options for Maven releases
 */
export interface MavenPublishOptions {
  /**
   * URL of Nexus repository. if not set, defaults to https://oss.sonatype.org
   *
   * @default "https://oss.sonatype.org"
   */
  readonly mavenEndpoint?: string;

  /**
   * Used in maven settings for credential lookup (e.g. use github when publishing to GitHub).
   *
   * @default "ossrh" (Maven Central) or "github" when using GitHub Packages
   */
  readonly mavenServerId?: string;

  /**
   * Deployment repository when not deploying to Maven Central
   *
   * @default - not set
   */
  readonly mavenRepositoryUrl?: string;

  /**
   * GitHub secret name which contains the GPG private key or file that includes
   * it. This is used to sign your Maven
   * packages. See instructions.
   *
   * @see https://github.com/aws/jsii-release#maven
   * @default "MAVEN_GPG_PRIVATE_KEY" or not set when using GitHub Packages
   */
  readonly mavenGpgPrivateKeySecret?: string;

  /**
   * GitHub secret name which contains the GPG private key or file that includes
   * it. This is used to sign your Maven packages. See instructions.
   *
   * @see https://github.com/aws/jsii-release#maven
   * @default "MAVEN_GPG_PRIVATE_KEY_PASSPHRASE" or not set when using GitHub Packages
   */
  readonly mavenGpgPrivateKeyPassphrase?: string;

  /**
   * GitHub secret name which contains the Username for maven repository.
   *
   * For Maven Central, you will need to Create JIRA account and then request a
   * new project (see links).
   *
   * @see https://issues.sonatype.org/secure/Signup
   * @see https://issues.sonatype.org/secure/CreateIssue.jspa?issuetype=21&pid=10134
   *
   * @default "MAVEN_USERNAME" or the GitHub Actor when using GitHub Packages
   */
  readonly mavenUsername?: string;

  /**
   * GitHub secret name which contains the Password for maven repository.
   *
   * For Maven Central, you will need to Create JIRA account and then request a
   * new project (see links).
   *
   * @see https://issues.sonatype.org/secure/Signup
   * @see https://issues.sonatype.org/secure/CreateIssue.jspa?issuetype=21&pid=10134
   *
   * @default "MAVEN_PASSWORD" or "GITHUB_TOKEN" when using GitHub Packages
   */
  readonly mavenPassword?: string;

  /**
   * GitHub secret name which contains the Maven Central (sonatype) staging
   * profile ID (e.g. 68a05363083174). Staging profile ID can be found in the
   * URL of the "Releases" staging profile under "Staging Profiles" in
   * https://oss.sonatype.org (e.g.
   * https://oss.sonatype.org/#stagingProfiles;11a33451234521)

   * @default "MAVEN_STAGING_PROFILE_ID" or not set when using GitHub Packages
   */
  readonly mavenStagingProfileId?: string;
}

/**
 * @deprecated Use `GoPublishOptions` instead.
export interface JsiiReleaseGo extends GoPublishOptions { }

/**
 * Options for Go releases.
 */
export interface GoPublishOptions {
  /**
   * The name of the secret that includes a personal GitHub access token used to
   * push to the GitHub repository.
   *
   * @default "GO_GITHUB_TOKEN"
   */
  readonly githubTokenSecret?: string;

  /**
   * GitHub repository to push to.
   *
   * @default - derived from `moduleName`
   */
  readonly githubRepo?: string;

  /**
   * Branch to push to.
   *
   * @default "main"
   */
  readonly gitBranch?: string;

  /**
   * The user name to use for the release git commit.
   * @default "github-actions"
   */
  readonly gitUserName?: string;

  /**
   * The email to use in the release git commit.
   * @default "github-actions@github.com"
   */
  readonly gitUserEmail?: string;

  /**
   * The commit message.
   *
   * @default "chore(release): $VERSION"
   */
  readonly gitCommitMessage?: string;
}

interface VersionArtifactOptions {
  /**
   * The location of a text file (relative to `dist/`) that contains the version number.
   *
   * @example version.txt
   */
  readonly versionFile: string;

  /**
<<<<<<< HEAD
   * The location of an .md file (relative to `dist/`) that includes the changelog for the release.
=======
   * The location of a text file (relative to `dist/`) that contains the release tag.
   *
   * @example releasetag.txt
   */
  readonly releaseTagFile: string;

  /**
   * The location of an .md file that includes the changelog for the release.
>>>>>>> b9e5a019
   *
   * @example changelog.md
   */
  readonly changelogFile: string;
}

/**
 * Publishing options for GitHub releases.
 */
export interface GitHubReleasesPublishOptions extends VersionArtifactOptions { }

/**
 * Publishing options for Git releases
 */
export interface GitPublishOptions extends VersionArtifactOptions {
  /**
   * The location of an .md file that includes the project-level changelog.
   */
  readonly projectChangelogFile?: string;

  /**
   * Branch to push to.
   *
   * @default "main"
   */
  readonly gitBranch?: string;
}<|MERGE_RESOLUTION|>--- conflicted
+++ resolved
@@ -8,13 +8,8 @@
 const JSII_RELEASE_VERSION = 'latest';
 const GITHUB_PACKAGES_REGISTRY = 'npm.pkg.github.com';
 const GITHUB_PACKAGES_MAVEN_REPOSITORY = 'https://maven.pkg.github.com';
-<<<<<<< HEAD
 const ARTIFACTS_DOWNLOAD_DIR = 'dist';
-const JSII_RELEASE_IMAGE = 'jsii/superchain';
-=======
-const ARTIFACTS_DIR = 'dist';
 const JSII_RELEASE_IMAGE = 'jsii/superchain:node14';
->>>>>>> b9e5a019
 
 /**
  * Options for `Publisher`.
@@ -140,13 +135,8 @@
    * @param options Options
    */
   public publishToGitHubReleases(options: GitHubReleasesPublishOptions) {
-<<<<<<< HEAD
-    const versionFile = options.versionFile;
     const changelogFile = options.changelogFile;
-=======
-    const changelogFile = `${ARTIFACTS_DIR}/${options.changelogFile}`;
-    const releaseTagFile = `${ARTIFACTS_DIR}/${options.releaseTagFile}`;
->>>>>>> b9e5a019
+    const releaseTagFile = `${ARTIFACTS_DOWNLOAD_DIR}/${options.releaseTagFile}`;
 
     // create a github release
     const releaseTag = `$(cat ${releaseTagFile})`;
@@ -678,18 +668,14 @@
   readonly versionFile: string;
 
   /**
-<<<<<<< HEAD
+   * The location of a text file (relative to `dist/`) that contains the release tag.
+   *
+   * @example releasetag.txt
+   */
+  readonly releaseTagFile: string;
+
+  /**
    * The location of an .md file (relative to `dist/`) that includes the changelog for the release.
-=======
-   * The location of a text file (relative to `dist/`) that contains the release tag.
-   *
-   * @example releasetag.txt
-   */
-  readonly releaseTagFile: string;
-
-  /**
-   * The location of an .md file that includes the changelog for the release.
->>>>>>> b9e5a019
    *
    * @example changelog.md
    */
