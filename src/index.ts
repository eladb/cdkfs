export * from './awscdk-app-ts';
export * from './awscdk-construct';
export * from './cdk8s-construct';
export * from './component';
export * from './construct-lib';
export * from './docker-compose';
export * from './eslint';
export * from './file';
export * from './ignore-file';
export * from './jest';
export * from './jsii-project';
export * from './json';
export * from './license';
export * from './makefile';
export * from './node-project';
export * from './project';
export * from './sample-file';
export * from './semver';
export * from './start';
export * from './textfile';
export * from './toml';
export * from './typescript';
export * from './version';
export * from './yaml';

// export submobules
<<<<<<< HEAD
export * as seqs from './seqs';
=======
export * as web from './web';
>>>>>>> 51e0bae7
export * as github from './github';
export * as vscode from './vscode';<|MERGE_RESOLUTION|>--- conflicted
+++ resolved
@@ -24,10 +24,7 @@
 export * from './yaml';
 
 // export submobules
-<<<<<<< HEAD
 export * as seqs from './seqs';
-=======
 export * as web from './web';
->>>>>>> 51e0bae7
 export * as github from './github';
 export * as vscode from './vscode';