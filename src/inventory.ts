import * as path from 'path';
import { snake } from 'case';
import * as fs from 'fs-extra';

const PROJEN_MODULE_ROOT = path.join(__dirname, '..');
const PROJECT_BASE_FQN = 'projen.Project';

type JsiiTypes = { [name: string]: JsiiType };

export interface ProjectOption {
  path: string[];
  name: string;
  fqn?: string;
  switch: string;
  /** Simple type name, e.g. "string", "boolean", "number", "EslintOptions", "MyEnum". Collections are "unknown" */
  simpleType: string;
  /** Full JSII type, e.g. { primitive: "string" } or { collection: { elementtype: { primitive: 'string' }, kind: 'map' } } */
  fullType: JsiiPropertyType;
  kind?: 'class' | 'enum' | 'interface';
  jsonLike?: boolean;
  parent: string;
  docs?: string;
  default?: string;
  optional?: boolean;
  deprecated?: boolean;
  featured?: boolean;
}

export interface ProjectType {
  moduleName: string;
  pjid: string;
  fqn: string;
  typename: string;
  options: ProjectOption[];
  docs?: string;
  docsurl: string;
}

interface JsiiType {
  name: string;
  assembly: string;
  kind: string;
  abstract?: boolean;
  base?: string;
  fqn: string;
  interfaces?: string[];
  initializer?: {
    parameters?: Array<{
      name: string;
      type?: { fqn?: string };
    }>;
  };
  properties?: Array<{
    name: string;
    docs: {
      summary?: string;
      default?: string;
      deprecated?: string;
      stability?: string;
      custom?: { [name: string]: string };
    };
    optional?: boolean;
    type?: JsiiPropertyType;
  }>;
  docs?: {
    summary?: string;
    deprecated?: string;
    custom?: {
      pjid?: string;
    };
  };
}

export interface JsiiPropertyType {
  primitive?: string;
  fqn?: string;
  collection?: {
    elementtype: JsiiPropertyType;
    kind: string;
  };
}

/**
 * Returns a list of project types exported the modules defined in `moduleDirs`.
 * This list will always also include the built-in projen project types.
 * Modules without a .jsii manifest are skipped.
 *
 * @param moduleDirs A list of npm module directories
 */
export function discover(...moduleDirs: string[]) {

  const jsii = discoverJsiiTypes(...moduleDirs);

  const result = new Array<ProjectType>();

  for (const fqn of Object.keys(jsii)) {
    if (isProjectType(jsii, fqn)) {
      const p = toProjectType(jsii, fqn);
      result.push(p);
    }
  }

  return result.sort((r1, r2) => r1.pjid.localeCompare(r2.pjid));
}

/**
 * Resolve all jsii types from @modulesDirs.
 * When a jsii module is found it will recusively list the types from the dependant module as well
 *
 * @param moduleDirs
 * @returns
 */
function discoverJsiiTypes(...moduleDirs: string[]) {
  const jsii: JsiiTypes = {};
  const discoveredManifests: Array<string> = [];

  const discoverJsii = (dir: string) => {
    const jsiiFile = path.join(dir, '.jsii');
    if (!fs.existsSync(jsiiFile)) { return; } // no jsii manifest

    const manifest = fs.readJsonSync(jsiiFile);

    if (discoveredManifests.includes(manifest.fingerprint)) {
      return;
    }
    discoveredManifests.push(manifest.fingerprint);

    for (const [fqn, type] of Object.entries(manifest.types as JsiiTypes)) {
      jsii[fqn] = {
        ...type,
      };
    }

    // Also search recursively in nested project dependencies. If the requested module is an external module
    // this will also end-up in the projen module and add the projen types
    if (manifest.dependencies) {
      for (const dependency of Object.keys(manifest.dependencies)) {
        const nestedDependencyFolder = path.dirname(require.resolve(`${dependency}/package.json`, {
          paths: [dir],
        }));

        if (fs.existsSync(nestedDependencyFolder)) {
          discoverJsii(nestedDependencyFolder);
        }
      }
    }
  };

  // read all .jsii manifests from all requested modules and merge
  // them all into a single map of fqn->type.
  for (const dir of [...moduleDirs, PROJEN_MODULE_ROOT]) {
    discoverJsii(dir);

    // Read from scoped packages
    if (dir.includes('@') && fs.lstatSync(dir).isDirectory()) {
      const childDirs = fs.readdirSync(dir).map(file => path.join(dir, file));
      for (const child of childDirs) {
        discoverJsii(child);
      }
    }
  }

  return jsii;
}

export function resolveProjectType(projectFqn: string): ProjectType {
  let [moduleName] = projectFqn.split('.');
  if (moduleName === 'projen') {
    moduleName = PROJEN_MODULE_ROOT;
  }

  // try picking the manifest. We only need the base folder but this is directly a nice check if we request from a valid jsii package
  const jsiiManifestFile = require.resolve(`${moduleName}/.jsii`, {
    paths: [
      process.cwd(),
    ],
  });
  const moduleFolder = path.dirname(jsiiManifestFile);

  // Read all jsii types that can be loaded from this project type
  const jsii = discoverJsiiTypes(moduleFolder);
  return toProjectType(jsii, projectFqn);
}

function toProjectType(jsii: JsiiTypes, fqn: string): ProjectType {
  if (!isProjectType(jsii, fqn)) {
    throw new Error(`Fully qualified name "${fqn}" is not a valid project type.`);
  }

  const typeinfo = jsii[fqn];

  // projen.web.ReactProject -> web.ReactProject
  const typename = fqn.substring(fqn.indexOf('.') + 1);

  const docsurl = `https://github.com/projen/projen/blob/main/API.md#projen-${typename.toLocaleLowerCase().replace(/\./g, '-')}`;
  let pjid = typeinfo.docs?.custom?.pjid ?? snake(typename).replace(/_project$/, '');
  return {
    moduleName: typeinfo.assembly,
    typename,
    pjid,
    fqn,
    options: discoverOptions(jsii, fqn).sort((o1, o2) => o1.name.localeCompare(o2.name)),
    docs: typeinfo.docs?.summary,
    docsurl,
  } as ProjectType;
}

export function readJsiiManifest(jsiiFqn: string): any {
  let [moduleName] = jsiiFqn.split('.');
  if (moduleName === 'projen') {
    moduleName = PROJEN_MODULE_ROOT;
  }

  const jsiiManifestFile = require.resolve(`${moduleName}/.jsii`);
  return fs.readJsonSync(jsiiManifestFile);
}

function discoverOptions(jsii: JsiiTypes, fqn: string): ProjectOption[] {
  const options: { [name: string]: ProjectOption } = {};
  const params = jsii[fqn]?.initializer?.parameters ?? [];
  const optionsParam = params[0];
  const optionsTypeFqn = optionsParam?.type?.fqn;

  if (params.length > 1 || (params.length === 1 && optionsParam?.name !== 'options')) {
    throw new Error(`constructor for project ${fqn} must have a single "options" argument of a struct type. got ${JSON.stringify(params)}`);
  }

  addOptions(optionsTypeFqn);

  const opts = Object.values(options);

  return opts.sort((a, b) => a.switch.localeCompare(b.switch));

  function addOptions(ofqn?: string, basePath: string[] = [], optional = false) {
    if (!ofqn) {
      return;
    }

    const struct = jsii[ofqn];
    if (!struct) {
      throw new Error(`unable to find options type ${ofqn} for project ${fqn}`);
    }

    for (const prop of struct.properties ?? []) {
      const propPath = [...basePath, prop.name];

      // protect against double-booking
      if (prop.name in options) {
        throw new Error(`duplicate option "${prop.name}" in ${fqn} (already declared in ${options[prop.name].parent})`);
      }

      let jsiiKind;
      if (prop.type?.fqn) {
        jsiiKind = jsii[prop.type?.fqn].kind; // e.g. 'class', 'interface', 'enum'
      }

      const isOptional = optional || prop.optional;
      let defaultValue = prop.docs?.default;

      if (defaultValue === 'undefined') {
        defaultValue = undefined;
      }

      // if this is a mandatory option and we have a default value, it has to be JSON-parsable to the correct type
      if (!isOptional && defaultValue) {
        if (!prop.type?.primitive) {
          throw new Error(`required option "${prop.name}" with a @default must use primitive types (string, number or boolean). type found is: ${JSON.stringify(prop.type)}`);
        }

        checkDefaultIsParsable(prop.name, defaultValue, prop.type?.primitive);
      }

      options[prop.name] = filterUndefined({
        path: propPath,
        parent: struct.name,
        name: prop.name,
        fqn: prop.type?.fqn,
        docs: prop.docs.summary,
        simpleType: prop.type ? getSimpleTypeName(prop.type) : 'unknown',
        fullType: prop.type,
        kind: jsiiKind,
<<<<<<< HEAD
        switch: propPath.map(p => snake(p).replace(/_/g, '-')).join('-'),
=======
        jsonLike: prop.type ? isJsonLike(jsii, prop.type) : undefined,
        switch: propPath.map(p => decamelize(p).replace(/_/g, '-')).join('-'),
>>>>>>> bff7bc8c
        default: defaultValue,
        optional: isOptional,
        featured: prop.docs?.custom?.featured === 'true',
        deprecated: prop.docs.stability === 'deprecated' ? true : undefined,
      });
    }

    for (const ifc of struct.interfaces ?? []) {
      addOptions(ifc);
    }
  }
}

function getSimpleTypeName(type: JsiiPropertyType): string {
  if (type?.primitive) {
    return type.primitive; // e.g. 'string', 'boolean', 'number'
  } else if (type?.fqn) {
    return type.fqn.split('.').pop()!; // projen.NodeProjectOptions -> NodeProjectOptions
  } else { // any other types such as collection types
    return 'unknown';
  }
}

/**
 * Whether a value of this type is serializable into JSON.
 */
function isJsonLike(jsii: JsiiTypes, type: JsiiPropertyType): boolean {
  if (type.primitive) { // string, boolean, number, any
    return true;
  } else if (type.fqn) {
    const kind = jsii[type.fqn].kind;
    if (['interface', 'enum'].includes(kind)) { // not 'class'
      return true;
    }
  } else if (type.collection) {
    return isJsonLike(jsii, type.collection.elementtype);
  }
  return false;
}

function filterUndefined(obj: any) {
  const ret: any = {};
  for (const [k, v] of Object.entries(obj)) {
    if (v !== undefined) {
      ret[k] = v;
    }
  }
  return ret;
}

function isProjectType(jsii: JsiiTypes, fqn: string) {
  const type = jsii[fqn];

  if (!type) {
    throw new Error(`Could not find project type with fqn "${fqn}" in  .jsii file.`);
  }

  if (type.kind !== 'class') {
    return false;
  }
  if (type.abstract) {
    return false;
  }

  if (type.docs?.deprecated) {
    return false;
  }

  let curr = type;
  while (true) {
    if (curr.fqn === PROJECT_BASE_FQN) {
      return true;
    }

    if (!curr.base) {
      return false;
    }

    curr = jsii[curr.base];
    if (!curr) {
      return false;
    }
  }
}

function checkDefaultIsParsable(prop: string, value: string, type: string) {
  // macros are pass-through
  if (value.startsWith('$')) {
    return;
  }
  try {
    const parsed = JSON.parse(value);
    if (typeof(parsed) !== type) {
      throw new Error(`cannot parse @default value for mandatory option ${prop} as a ${type}: ${parsed}`);
    }

  } catch (e) {
    throw new Error(`unable to JSON.parse() value "${value}" specified as @default for mandatory option "${prop}": ${(e as any).message}`);
  }
}<|MERGE_RESOLUTION|>--- conflicted
+++ resolved
@@ -279,12 +279,8 @@
         simpleType: prop.type ? getSimpleTypeName(prop.type) : 'unknown',
         fullType: prop.type,
         kind: jsiiKind,
-<<<<<<< HEAD
-        switch: propPath.map(p => snake(p).replace(/_/g, '-')).join('-'),
-=======
         jsonLike: prop.type ? isJsonLike(jsii, prop.type) : undefined,
         switch: propPath.map(p => decamelize(p).replace(/_/g, '-')).join('-'),
->>>>>>> bff7bc8c
         default: defaultValue,
         optional: isOptional,
         featured: prop.docs?.custom?.featured === 'true',
