import { FileBase, FileBaseOptions, IResolver } from './file';
import { Project } from './project';

/**
 * Options for `JsonFile`.
 */
export interface JsonFileOptions extends FileBaseOptions {
  /**
   * The object that will be serialized. You can modify the object's contents
   * before synthesis.
   *
   * @default {} an empty object (use `file.obj` to mutate).
   */
  readonly obj?: any;

  /**
   * Adds the projen marker as a "JSON-comment" to the root object.
   *
   * @default false
   */
  readonly marker?: boolean;

  /**
   * Omits empty objects and arrays.
   * @default false
   */
  readonly omitEmpty?: boolean;
}

/**
 * Represents a JSON file.
 */
export class JsonFile extends FileBase {
  /**
   * The output object. This object can be mutated until the project is
   * synthesized.
   */
  public readonly obj: object;

  /**
   * Indicates if the projen marker JSON-comment will be added to the output
   * object.
   */
  public readonly marker: boolean;

  /**
   * Indicates if empty objects and arrays are omitted from the output object.
   */
  public readonly omitEmpty: boolean;

  constructor(project: Project, filePath: string, options: JsonFileOptions) {
    super(project, filePath, options);

    if (!options.obj) {
      throw new Error('"obj" cannot be undefined');
    }

    this.marker = options.marker ?? false;
    this.obj = options.obj ?? {};
    this.omitEmpty = options.omitEmpty ?? false;
  }

  protected synthesizeContent(resolver: IResolver) {
<<<<<<< HEAD
    const resolved = resolver.resolve(this.obj, {
      omitEmpty: this.omitEmpty,
    }) ?? {};

    if (this.marker) {
      resolved['//'] = JsonFile.PROJEN_MARKER;
    }

=======
    const obj = this.obj;

    const resolved = resolver.resolve(obj, {
      omitEmpty: this.omitEmpty,
    }) ?? {};

    if (this.marker) {
      resolved['//'] = JsonFile.PROJEN_MARKER;
    }

>>>>>>> 344d3f0f
    return JSON.stringify(resolved, undefined, 2);
  }
}<|MERGE_RESOLUTION|>--- conflicted
+++ resolved
@@ -61,16 +61,6 @@
   }
 
   protected synthesizeContent(resolver: IResolver) {
-<<<<<<< HEAD
-    const resolved = resolver.resolve(this.obj, {
-      omitEmpty: this.omitEmpty,
-    }) ?? {};
-
-    if (this.marker) {
-      resolved['//'] = JsonFile.PROJEN_MARKER;
-    }
-
-=======
     const obj = this.obj;
 
     const resolved = resolver.resolve(obj, {
@@ -81,7 +71,6 @@
       resolved['//'] = JsonFile.PROJEN_MARKER;
     }
 
->>>>>>> 344d3f0f
     return JSON.stringify(resolved, undefined, 2);
   }
 }