import { dirname, join } from "path";
import { existsSync, mkdirpSync, writeFileSync } from "fs-extra";
import { PROJEN_VERSION } from "../common";
import { Component } from "../component";
import { DependencyType } from "../dependencies";
<<<<<<< HEAD
import { readJsiiManifest } from "../inventory";
import { StandardProject } from "../standard-project";
=======
import { ProjectOption, readJsiiManifest } from "../inventory";
import { Project } from "../project";
>>>>>>> a876999d
import { Pom } from "./pom";

/**
 * Options for `Projenrc`.
 */
export interface ProjenrcOptions {
  /**
   * The name of the Java class which contains the `main()` method for projen.
   * @default "projenrc"
   */
  readonly className?: string;

  /**
   * The projen version to use
   * @default - current version
   */
  readonly projenVersion?: string;

  /**
   * Defines projenrc under the test scope instead of the main scope, which is
   * reserved to the app. This means that projenrc will be under
   * `src/test/java/projenrc.java` and projen will be defined as a test
   * dependency. This enforces that application code does not take a dependency
   * on projen code.
   *
   * If this is disabled, projenrc should be under
   * `src/main/java/projenrc.java`.
   *
   * @default true
   */
  readonly testScope?: boolean;
}

/**
 * Allows writing projenrc files in java.
 *
 * This will install `org.projen/projen` as a Maven dependency and will add a
 * `synth` task which will compile & execute `main()` from
 * `src/main/java/projenrc.java`.
 */
export class Projenrc extends Component {
  /**
   * The name of the java class that includes the projen entrypoint.
   */
  public readonly className: string;

  /**
   * Whether the class is in the "test" or "main" scope?
   */
  private readonly testScope: boolean;

  constructor(
    project: StandardProject,
    pom: Pom,
    options: ProjenrcOptions = {}
  ) {
    super(project);

    const projenVersion = options.projenVersion ?? PROJEN_VERSION;
    this.className = options.className ?? "projenrc";
    this.testScope = options.testScope ?? true;

    const depType = this.testScope
      ? DependencyType.TEST
      : DependencyType.RUNTIME;
    const execOpts = this.testScope ? ' -Dexec.classpathScope="test"' : "";
    const compileGoal = this.testScope
      ? "compiler:testCompile"
      : "compiler:compile";

    project.deps.addDependency(
      `io.github.cdklabs/projen@${projenVersion}`,
      depType
    );
    pom.addPlugin("org.codehaus.mojo/exec-maven-plugin@3.0.0");

    // set up the "default" task which is the task executed when `projen` is executed for this project.
    project.defaultTask?.exec(`mvn ${compileGoal} --quiet`);
    project.defaultTask?.exec(
      `mvn exec:java --quiet -Dexec.mainClass=${this.className}${execOpts}`
    );

    // if this is a new project, generate a skeleton for projenrc.java
    this.generateProjenrc();
  }

  private generateProjenrc() {
    const bootstrap = this.project.initProject;
    if (!bootstrap) {
      return;
    }
    const jsiiFqn = bootstrap.fqn;
    const jsiiManifest = readJsiiManifest(jsiiFqn);
    const jsiiType = jsiiManifest.types[jsiiFqn];
    const javaTarget = jsiiManifest.targets.java;
    const optionsTypeFqn = jsiiType.initializer?.parameters?.[0].type?.fqn;
    if (!optionsTypeFqn) {
      this.project.logger.warn(
        "cannot determine jsii type for project options"
      );
      return;
    }
    const jsiiOptionsType = jsiiManifest.types[optionsTypeFqn];
    if (!jsiiOptionsType) {
      this.project.logger.warn(
        `cannot find jsii type for project options: ${optionsTypeFqn}`
      );
      return;
    }

    const dir = this.testScope ? "src/test/java" : "src/main/java";
    const split = this.className.split(".");
    let javaClass: string, javaPackage: string[];
    if (split.length === 1) {
      javaClass = split[0];
      javaPackage = [];
    } else {
      javaPackage = split.slice(0, split.length - 2);
      javaClass = split[split.length - 1];
    }

    const javaFile = join(
      this.project.outdir,
      dir,
      ...javaPackage,
      javaClass + ".java"
    );

    // skip if file exists
    if (existsSync(javaFile)) {
      return;
    }

    const lines = new Array<string>();

    let indent = 0;
    const emit = (line: string = "") =>
      lines.push(" ".repeat(indent * 4) + line);
    const openBlock = (line: string = "") => {
      emit(line + " {");
      indent++;
    };
    const closeBlock = () => {
      indent--;
      emit("}");
    };

    const optionFqns: Record<string, string> = generateJavaOptionNames(
      bootstrap.type.options,
      jsiiManifest
    );

    if (javaPackage.length > 0) {
      emit(`package ${javaPackage.join(".")};`);
      emit();
    }

    const { renderedOptions, imports } = renderJavaOptions(
      2,
      jsiiOptionsType.name,
      optionFqns,
      bootstrap.args
    );

    emit(`import ${getJavaImport(jsiiType, jsiiManifest)};`);
    emit(`import ${getJavaImport(jsiiOptionsType, jsiiManifest)};`);
    for (const optionTypeName of imports) {
      emit(`import ${javaTarget.package}.${optionTypeName};`);
    }
    emit();
    openBlock(`public class ${javaClass}`);
    openBlock("public static void main(String[] args)");
    emit(
      `${jsiiType.name} project = new ${jsiiType.name}(${renderedOptions});`
    );
    emit("project.synth();");
    closeBlock();
    closeBlock();

    mkdirpSync(dirname(javaFile));
    writeFileSync(javaFile, lines.join("\n"));

    this.project.logger.info(
      `Project definition file was created at ${javaFile}`
    );
  }
}

export function generateJavaOptionNames(
  options: ProjectOption[],
  jsiiManifest: any
) {
  const optionFqns: Record<string, string> = {};
  for (const option of options) {
    if (option.fqn && jsiiManifest.types[option.fqn]) {
      optionFqns[option.name] = toJavaFullTypeName(
        jsiiManifest.types[option.fqn]
      );
    }
  }

  return optionFqns;
}

function renderJavaOptions(
  indent: number,
  optionsTypeName: string,
  optionFqns: Record<string, string>,
  initOptions?: Record<string, any>
) {
  const imports = new Set<string>();
  if (!initOptions || Object.keys(initOptions).length === 0) {
    return { renderedOptions: "", imports }; // no options
  }

  const lines = [`${optionsTypeName}.builder()`];

  for (const [name, value] of Object.entries(initOptions)) {
    const { javaValue, importName } = toJavaValue(value, name, optionFqns);
    if (importName) imports.add(importName);
    lines.push(`.${toJavaProperty(name)}(${javaValue})`);
  }

  lines.push(".build()");

  const renderedOptions = lines.join(`\n${" ".repeat((indent + 1) * 4)}`);
  return { renderedOptions, imports };
}

function toJavaProperty(prop: string) {
  return prop;
}

function toJavaValue(
  value: any,
  name: string,
  optionFqns: Record<string, string>
) {
  if (typeof value === "string" && optionFqns[name] !== undefined) {
    const parts = optionFqns[name].split(".");
    const base = parts[parts.length - 1];
    const choice = String(value).toUpperCase().replace(/-/g, "_");
    return { javaValue: `${base}.${choice}`, importName: optionFqns[name] };
  } else {
    return { javaValue: JSON.stringify(value) };
  }
}

function toJavaFullTypeName(jsiiType: any) {
  return [jsiiType.namespace, jsiiType.name].filter((x) => x).join(".");
}

export function getJavaImport(jsiiType: any, jsiiManifest: any) {
  const packageName =
    jsiiManifest?.submodules?.[`${jsiiType.assembly}.${jsiiType?.namespace}`]
      ?.targets?.java?.package ||
    [jsiiManifest.targets.java.package, jsiiType.namespace]
      .filter((x) => x)
      .join(".");

  return `${packageName}.${jsiiType.name}`;
}<|MERGE_RESOLUTION|>--- conflicted
+++ resolved
@@ -3,13 +3,8 @@
 import { PROJEN_VERSION } from "../common";
 import { Component } from "../component";
 import { DependencyType } from "../dependencies";
-<<<<<<< HEAD
-import { readJsiiManifest } from "../inventory";
+import { ProjectOption, readJsiiManifest } from "../inventory";
 import { StandardProject } from "../standard-project";
-=======
-import { ProjectOption, readJsiiManifest } from "../inventory";
-import { Project } from "../project";
->>>>>>> a876999d
 import { Pom } from "./pom";
 
 /**
