--- conflicted
+++ resolved
@@ -38,11 +38,8 @@
     "xmlbuilder2",
     "ini",
     "shx",
-<<<<<<< HEAD
     "fast-json-patch",
-=======
     "zlib",
->>>>>>> 8b01ee7c
   ],
 
   devDeps: [
